--- conflicted
+++ resolved
@@ -401,8 +401,6 @@
 
     /**
      * @test
-<<<<<<< HEAD
-=======
      * it should handle the case where the command output is not a string
      */
     public function it_should_handle_the_case_where_the_command_output_is_not_a_string()
@@ -460,7 +458,6 @@
 
     /**
      * @test
->>>>>>> 684ad7e9
      * it should handle the case where the command output is null
      */
     public function it_should_handle_the_case_where_the_command_output_is_null()
@@ -488,8 +485,6 @@
     }
 
     /**
-<<<<<<< HEAD
-=======
      * @test
      * it should call the split callback even if the output is an array
      */
@@ -524,7 +519,6 @@
     }
 
     /**
->>>>>>> 684ad7e9
      * It should allow setting a timeout in the configuration
      *
      * @test
