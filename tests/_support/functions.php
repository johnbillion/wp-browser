--- conflicted
+++ resolved
@@ -32,14 +32,9 @@
 
 function getMySQLVersion()
 {
-<<<<<<< HEAD
     $output = shell_exec('mysql -V');
     preg_match('@[0-9]+\.[0-9]+\.[0-9]+@', $output, $version);
     return $version[0];
-=======
-	$output = shell_exec('mysql -V');
-	preg_match('@[0-9]+\.[0-9]+\.[0-9]+@', $output, $version);
-	return $version[0];
 }
 
 /**
@@ -51,5 +46,4 @@
 function normalizeNewLine(string $str)
 {
 	return preg_replace('~(*BSR_ANYCRLF)\R~', "\r\n", $str);
->>>>>>> 66c9566c
 }