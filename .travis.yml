sudo: required

language: php

notifications:
  email: false

php:
  - '5.6'
#  - '7.0'
#  - '7.1'
#  - nightly

matrix:
  fast_finish: true
  allow_failures:
    - php: nightly
    - env: WP_VERSION=nightly

services:
  - mysql

cache:
  apt: true
  directories:
    - vendor
    - $HOME/.composer/cache/files

addons:
  apt:
    packages:
      - php5-fpm
      - nginx
  hosts:
    - wp.localhost

env:
  global:
    - WP_FOLDER="/tmp/wordpress"
    - WP_URL="http://wp.localhost"
    - WP_DOMAIN="wp.localhost"
    - DB_NAME="test"
    - TEST_DB_NAME="wploader"
    - WP_TABLE_PREFIX="wp_"
    - WP_ADMIN_USERNAME="admin"
    - WP_ADMIN_PASSWORD="admin"
    - WP_SUBDOMAIN_1="test1"
    - WP_SUBDOMAIN_1_TITLE="Test Subdomain 1"
    - WP_SUBDOMAIN_2="test2"
    - WP_SUBDOMAIN_2_TITLE="Test Subdomain 2"
    - WP_HTACCESS=build/travis-htaccess
  matrix:
    - WP_VERSION=latest
    - WP_VERSION=nightly

before_install:
  # create the databases that will be used in the tests
  - mysql -e "create database IF NOT EXISTS $DB_NAME;" -uroot
  - mysql -e "create database IF NOT EXISTS $TEST_DB_NAME;" -uroot
  # set up folders
  - mkdir -p $WP_FOLDER
  - mkdir tools
  # install wp-cli in the `tools` folder
  - wget https://raw.githubusercontent.com/wp-cli/builds/gh-pages/phar/wp-cli.phar -P $(pwd)/tools/
  - chmod +x tools/wp-cli.phar && mv tools/wp-cli.phar tools/wp
  # append the `tools` folder to the PATH
  - export PATH=$PATH:$(pwd)/tools
  # prepend the `vendor/bin` folder the PATH
  - export PATH=vendor/bin:$PATH

install:
  - composer update --prefer-dist
  # install WordPress in the `wordpress` folder
  - cd $WP_FOLDER
  - wp core download --version=$WP_VERSION
  - wp config create --dbname="$DB_NAME" --dbuser="root" --dbpass="" --dbhost="127.0.0.1" --dbprefix="$WP_TABLE_PREFIX"
  - wp core multisite-install --url="$WP_URL" --base="/" --subdomains --title="Test" --admin_user="$WP_ADMIN_USERNAME" --admin_password="$WP_ADMIN_PASSWORD" --admin_email="admin@$WP_DOMAIN" --skip-email
  - wp rewrite structure '/%postname%/' --hard
  - wp site create --slug="$WP_SUBDOMAIN_1" --title="$WP_SUBDOMAIN_1_TITLE"
  - wp site create --slug="$WP_SUBDOMAIN_2" --title="$WP_SUBDOMAIN_2_TITLE"
  # update WordPress database to avoid prompts
  - wp core update-db --network
  # export a dump of the just installed database to the _data folder
  - wp db export $TRAVIS_BUILD_DIR/tests/_data/dump.sql
  # get back to the build folder
  - cd $TRAVIS_BUILD_DIR
  # copy the Nginx configuration file to the default site
<<<<<<< HEAD
  - sudo cp build/travis-nginx-conf /etc/nginx/sites-available/$WP_DOMAIN
  - sudo sed -e "s?%WP_FOLDER%?$WP_FOLDER?g" --in-place /etc/nginx/sites-available/$WP_DOMAIN
  - sudo sed -e "s?%WP_DOMAIN%?$WP_DOMAIN?g" --in-place /etc/nginx/sites-available/$WP_DOMAIN
  # remove the default site
  - sudo rm /etc/nginx/sites-available/default
=======
  - sudo cp build/travis-nginx-conf /etc/nginx/conf.d/wp.conf
  - sudo sed -e "s?%WP_FOLDER%?$WP_FOLDER?g" --in-place /etc/nginx/conf.d/wp.conf
  - sudo sed -e "s?%WP_DOMAIN%?$WP_DOMAIN?g" --in-place /etc/nginx/conf.d/wp.conf
>>>>>>> 202aeda7
  # enable the site
  # - sudo ln -s /etc/nginx/sites-available/wp.conf /etc/nginx/sites-enabled/
  # Disable Xdebug
  - phpenv config-rm xdebug.ini

before_script:
  # restart Nnginx and PHP-FPM services
  - sudo service php5-fpm restart
  - sudo service nginx restart

script:
#  - codecept run unit
  - codecept run acceptance -vvv
  - codecept run phantomjs -vvv
#  - codecept run functional
#  - codecept run climodule
#  - codecept run wpmodule
#  - codecept run wploadersuite
#  - codecept run muloader
#  - codecept run cli<|MERGE_RESOLUTION|>--- conflicted
+++ resolved
@@ -85,17 +85,11 @@
   # get back to the build folder
   - cd $TRAVIS_BUILD_DIR
   # copy the Nginx configuration file to the default site
-<<<<<<< HEAD
   - sudo cp build/travis-nginx-conf /etc/nginx/sites-available/$WP_DOMAIN
   - sudo sed -e "s?%WP_FOLDER%?$WP_FOLDER?g" --in-place /etc/nginx/sites-available/$WP_DOMAIN
   - sudo sed -e "s?%WP_DOMAIN%?$WP_DOMAIN?g" --in-place /etc/nginx/sites-available/$WP_DOMAIN
   # remove the default site
   - sudo rm /etc/nginx/sites-available/default
-=======
-  - sudo cp build/travis-nginx-conf /etc/nginx/conf.d/wp.conf
-  - sudo sed -e "s?%WP_FOLDER%?$WP_FOLDER?g" --in-place /etc/nginx/conf.d/wp.conf
-  - sudo sed -e "s?%WP_DOMAIN%?$WP_DOMAIN?g" --in-place /etc/nginx/conf.d/wp.conf
->>>>>>> 202aeda7
   # enable the site
   # - sudo ln -s /etc/nginx/sites-available/wp.conf /etc/nginx/sites-enabled/
   # Disable Xdebug
