# Change Log
All notable changes after version 1.6.16 to this project will be documented in this file.
This project adheres to [Semantic Versioning](http://semver.org/).

## [unreleased] Unreleased

<<<<<<< HEAD
### Changed

- Removed the `WithWpCli::executeBackgroundWpCliCommand` method, and, as a consequence, the `WPCLI::executeBackgroundWpCliCommand` method.
- Removed the `symfony/process` dependency and replaced it with the `mikehaertl/php-shellcommand` one.
- Removed the `wp-cli/wp-cli-bundle` dependency and replaced it with the `wp-cli/wp-cli` one.
=======
## [2.6.17] 2020-11-17;

### Fixed

- URL replacement issue in `DbDump` class
>>>>>>> 00debfb0

## [2.6.16] 2020-10-26;

### Fixed

- handle more Cookie types in `WPBrowser::grabCookiesWithPattern` method to avoid errors.

### Changed

- change DotEnv suggestion to  `vlucas/phpdotenv:^4.0` to avoid env vars loading issues.

## [2.6.15] 2020-10-21;

### Fixed

- avoid deleting the whole plugins folder when `havePlugin` is used to create single file plugins (thanks @Luc45)

## [2.6.14] 2020-10-20;

### Added

- the `logOut(string|bool $redirectTo)` method to the `WPBrowser` and `WPWebDriver` modules (thanks @gabe-connolly)

## [2.6.13] 2020-09-22;

### Fixed

- restore full phpstan lvl 8 coverage

## [2.6.12] 2020-09-17;

### Changed

- rename the `rmkdir` function to `mkdirp` for clarity and resemblance with the WordPress one.

## [2.6.11] 2020-09-15;

### Fixed

- an issue where the `recurseRemoveDir` function would leave empty directories behind, fixes #447

### Added

- the `mkdirp` function to scaffold nested directory structures and files

## [2.6.10] 2020-08-25;

### Fixed

- remove version block on `symfony/filesystem` dependency, fixes #440

## [2.6.9] 2020-08-19;

### Added

- the `WPDb::importSql` method to allow importing custom SQL strings in the database during tests

## [2.6.8] 2020-08-19;

### Fixed

- avoid deprecation notices when loading `MockPHPMailer`, fixes #436

## [2.6.7] 2020-08-14;

### Added

- the `WPDb::havePostThumbnailInDatabase` and `WPDb::dontHavePostThumbnailInDatabase` methods, fixes #434

## [2.6.6] 2020-08-04;

### Fixed

- URL replacement function in `WPDb` module that would incorrectly handling the replacement of `locahost:port` URLs, fixes #430

## [2.6.5] 2020-07-16;

### Fixed

- return type of `WPLoader::factory` method to ensure IDE type-hinting will work correctly (thanks @Luc45)

## [2.6.4] 2020-07-07;

### Fixed

- typos and spacing in documentation (thanks @cliffordp)
- environment file parsing for empty values, fixes #427

## [2.6.3] 2020-06-30;

### Fixed

- An issue where additional required plugins would not be correctly parsed during the `init wpbrowser` command, fixes #424

## [2.6.2] 2020-06-19;

### Fixed

- An issue where users created during tests would not be have the correct editing and layout meta set, fixes #422, thanks @ryanshoover  

## [2.6.1] 2020-06-11;

### Fixed

- ensure `$_SERVER['REQUEST_TIME']` and `$_SERVER['REQUEST_TIME_FLOAT']` are correctly set when running tests based on the `Codeception\Test\WPTestCase` class, fixes #417

## [2.6.0] 2020-06-08;

### Added

- support, in `WPTestCase`, for the `@runInSeparateProcess` annotation to run test methods in separate PHP processes; fixes #410

## [2.5.7] 2020-06-02;

### Fixed

- Codeception required version erroneously set in prev version of `composer.json` file

## [2.5.6] 2020-06-02;

### Added

- check in the `codecept init wpbrowser` command to check and report missing Codeception 4.0 to the user during initialization, fixes #412

## [2.5.5] 2020-05-25;

### Changed

- refactoring to pass `phpstan` level `1` and `2` checks.

## [2.5.4] 2020-05-22;

### Fixed

- an issue with .env files handling that, when the `vlucas/phpdotenv` package is not required, would incorrectly set up the test environment.

### Changed

- some refactoring to pass `phpstan` level `0` checks.

## [2.5.3] 2020-05-15;

### Added

- the `WPDb.letCron` configuration parameter to control whether `wp-cron` processes should be allowe to spawn during tests or not (new default).

### Fixed

- the `WPDb` module will set up the database to prevent `wp-cron` requests from being spawned during tests, fixes #363.
- env file parsing issues reported, fixes #398.

### Changed

- following changes to how the `WPDb` module sets up the database at the start of tests (and between tests), `wp-cron` process will not be spawned during tests unless the `WPDb.letCron` configuration parameter is set to `true`.

## [2.5.2] 2020-05-13;

### Fixed

- added `Dotenv\Dotenv` polyfill class to avoid back-compatibility issues w/ projects not requiring `vlucas/phpdotenv` explicitly and using env files for tests configuration.

## [2.5.1] 2020-05-13;

### Fixed

- add `function_exists` check to avoid redefinition issues when wp-browser is used in two related packages (thanks @cliffordp)

## [2.5.0] 2020-05-11;

### Fixed

* `README.md` file updates (thanks @szepeviktor)
* `src/tad/scripts` fixes and refactorings (thanks @szepeviktor)
* cron and admin AJAX query vars handling (thanks @Luc45)

### Removed

* `gumlet/php-image-resize` package requirement; runtime image modification in the `WPDb::haveAttachmentInDatabase` method will require it at runtime.
* `vlucas/phpdotenv` package requirement; `wp-browser` will not use it internally, but Codeception will keep requiring it for dynamic parameter configuration.

## [2.4.8] 2020-05-01;

### Fixed

- initialization environment vars in the `Wpbrowser` template providing functions for the `codecept init wpbrowser` command

## [2.4.7] 2020-04-23;

### Fixed

- support for Unix sockets in `WPDB` and `WPLoader` modules

### Changed

- the `codecept init wpbrowser` will now scaffold the suites to support both classic MySQL hosts like `1.2.3.4:3306`, container-type hosts like `db` and Unix socket hosts like `localhost:/var/mysql.sock`

## [2.4.6] 2020-04-20;

### Fixed

- PHP 5.6 incompatibility issues introduced in version `2.4.0`, fixes #372

## [2.4.5] 2020-04-15;

### Added

- set the `admin_email_lifespan` option value to prevent showing the administration email verification in the `WPDb` module, after the database is imported; fixes #358
- `WPDb::EVENT_AFTER_DB_PREPARE` action after an imported datababse is prepared by applying quality-of-testing-life "patches" to the database

## [2.4.4] 2020-04-14;

### Added

- clearer messaging for missing Codeception 4.0 modules in wp-browser modules requiring it, fixes #365 and #360

## [2.4.3] 2020-04-13;

### Fixed

- suites configuration parameter handling in the `tad\WPBrowser\Extension\Events` extension.

## [2.4.2] 2020-04-11;

### Added

- support for the `contentFolder` parameter in the `WPLoader` configuration. This is the equivalent of setting the `WP_CONTENT_DIR` constant in a custom configuration file, fixed #342

### Removed

- internal `tad\WPBrowser\Filesystem\Utils` class in favour of `filesystem` functions

## [2.4.1] 2020-04-10;

### Changed

- an issue where tables created by plugins during the WordPress installation managed by the `WPLoader` module would be dropped; default behaviour changed to emptying the tables, fixes #356

## [2.4.0] 2020-04-10;

### Added

- compatibility with Codeception 4.0
- the `tad\WPBrowser\Extension\Events` extension to enable subscribing to Codeception 4.0 events

### Fixed

- the event listener and dispatcher system to work consistently across Codeception versions
- issue where `WPDb::haveUserInDatabase` method would not create all the user meta #359

## [2.3.4] 2020-04-03;

### Fixed

- add deprecated functions handling for functions moved in version `2.3`
- mark `rrmdir` function as deprecated

## [2.3.3] 2020-04-01;

### Fixed

- `tad\WPBrowser\vendorDir` issue that would cause the function to return wrong value

## [2.3.2] 2020-03-29;

### Fixed

- absolute paths handling in the `configFile` parameter of `WPLoader` configuration

## [2.3.1] 2020-03-29;

### Fixed

- absolute paths handling in the `pluginsFolder` parameter of `WPLoader` configuration

## [2.3.0] 2020-03-29;

### Added

- the `originalUrl` to the `WPDb` module configuration; this can help in some instances where `urlReplacement` is active but is not working correctly.
- the `tad\WPBrowser\Traits\WithWordPressFilters` trait to provide methods, for test cases, to debug WordPress actions and filter initial and final values.
- use the `tad\WPBrowser\Traits\WithWordPressFilters` trait in the `WPLoader` module to debug WordPress actions and filter initial and final values.

### Fixed

- an issue that would prevent the site URL from being correctly replaced during `WPDb` module dump imports
- sanity checks on the `Copier` extension


### Changed

- refactoring of utility functions
- the build system from Travis CI to GitHub Actions, based on Docker

## [2.2.37] 2020-02-21;

### Fixed

- issue in the `WithEvents` trait that would cause issues in the `console` command

## [2.2.36] 2020-02-19;

### Fixed

- issue with `WPDb` and `WPLoader` module in `loadOnly` mode that would cause WPLoader to load WordPress before the correct database setup

## [2.2.35] 2020-02-13;

### Fixed

- issue with setup default values where the default environment file name would be empty or the file would be missing

## [2.2.34] 2020-01-29;

### Fixed

- cache flushing issue in `WPTestCase` (thanks @mitogh)

## [2.2.33] 2019-12-18;

### Fixed
- `WPDb::haveUserCapabilitiesInDatabase` to make sure entries are not duplicated when called on same user [#335]

### Updated
- `WPDb::haveUserInDatabase` and `WPDb::haveUserCapabilitiesInDatabase` methods to support more complex user role assignment [#336]

## [2.2.32] 2019-11-26;
### Fixed
- `WPRestControllerTestCase` issue (thanks @TimothyBJacobs)
- wrong theme detection in healthcheck [#328]
- `WPDb::haveUserInDatabase` issue where the sanitization would be stricter than the WordPress one on user login [#332]

## [2.2.31] 2019-10-22;
### Fixed
- documentation generation issue [#323]
- missing `WPWebDriver` configuration and example configuration sections
- `setUp`, `tearDown` and `setUpBeforeClass` issues with test cases [#325]

## [2.2.30] 2019-10-14;
### Added
- `dontSeeInShellOutput`, `seeInShellOutput`, `seeResultCodeIs`, `seeResultCodeIsNot` and `seeShellOutputMatches` methods to `WPCLI` module (thanks @TimothyBJacobs)b

## [2.2.29] 2019-09-24;
### Fixed
- `wpbrowser` template class to make sure the environment file name is respected when set to different values
- some `wpbrowser` template text
- output of `WPCLI` module when exit code is `0` and there are both `stdout` and `stderr` outputs, fixes #316

## [2.2.28] 2019-09-19;
### Fixed
- `WPCLI` module: do not mark command as failed, thus do not throw, if exit code is `0`, fixes #312

## [2.2.27] 2019-09-17;
### Fixed
- command line parsing issue in the `WPCLI` module, fixes #310

## [2.2.26] 2019-09-17;
### Fixed
- double class definition issues dealing with Codeception and PHPUnit versions

## [2.2.25] 2019-09-13;
### Changed
- smaller refactoring to avoid introducing `STATIC_ANALYSIS` environment var in code (thanks @szepeviktor)

### Fixed
- restore Codeception `2.5` and `3.0` support in `composer.json` file erroneously removed in `2.2.24`

## [2.2.24] 2019-09-06;
### Changed
- a number of refactorings and fixings following addition of `phpstan`, fixes #291 (thanks @szepeviktor)

## [2.2.23] 2019-09-06;
### Fixed
- smaller adjustment to `slug` function and number handling

## [2.2.22] 2019-09-05;
### Added
- support for environment variables to the `WPCLI` module, fixes #299 (thanks @TimothyBJacobs)

## [2.2.21] 2019-09-04;
### Added
- the `tad\WPBrowser\slug` function to create the slug version of a string
- the `tad\WPBrowser\buildCommandLine` function to generate a Symfony Process compatible command line (array format) from a string one
- the `tad\WPBrowser\renderString` function to render a string in the Handlebars format from data
- the `WPCLI::cliToString` method to get a wp-cli command output as string, fixes #297 (thanks @TimothyBJacobs)

### Changed
- removed the `bacon/bacon-string-utils` dependency
- added support for custom extra arguments to the `WPCLI` module, see documentation, fixes #295 (thanks @TimothyBJacobs)
- replaced the `xamin/handlebars.php` dependency with the `zordius/lightncandy` one

### Fixed
- lazy evaluation of the WordPress path in `WPCLI` module, fixes #294 (thanks @TimothyBJacobs)
- correct evaluation of command exit status in `WPCLI` module, fixes #296 (thanks @TimothyBJacobs)

## [2.2.20] 2019-08-26;
### Fixed
- ignore foreign key checks when dropping tables in isolated install (thanks @TimothyBJacobs)

## [2.2.19] 2019-08-16;
### Fixed
- enhancements to the build scripts (thanks @karser)
- avoid redefining constants during `WPLoader` module bootstrap

## [2.2.18] 2019-08-02;
### Fixed
- `WPLoader` module: load WordPress on `SUITE_INIT` when only loading (#283)

## [2.2.17] 2019-07-31;
### Fixed
- eager instantiation of WordPress factories causing warnings (#281)

## [2.2.16] 2019-07-23;
### Added
- expose a `tad\WPBrowser\Module\WPLoader\FactoryStore` instance on the `$tester` property when loading the `WPLoader` module with `loadOnly: false`.

### Fixed
- add explicit override of the `$tester` property when scaffolding the `WPTestCase` class (thanks @Luc45)

## [2.2.15] 2019-06-28;
### Fixed
- call `Codeception\Test\Unit` setup methods in `WPTestCase` to provide Codeception Unit testing facilities in "WordPress unit" test cases

## [2.2.14] 2019-06-14;
### Fixed
- remove left-over `%WP_URL%` from generated configuration files when runnin `codecept init wpbrowser` and replace it with `%TEST_SITE_WP_URL%` (thanks @HendrikRoehm)

## [2.2.13] 2019-06-13;
### Fixed
- when the `WPLoader` module is set to `loadOnly` mode and used in conjunction with a `*Db` module delay its load after all other modules ran their `_beforeSuite` action; this tackles an issue only partially resolved in `2.2.8` (thanks @Luc45)

## [2.2.12] 2019-06-10;
### Fixed
- make sure Cron is disabled while `WPLoader` module is installing WordPress in isolation (default mode)

## [2.2.11] 2019-06-06;
## Added
- support for `timeout` parameter in WPCLI module configuration

## [2.2.10] 2019-06-03;
### Added
- when in debug mode the `WPLoader` module will now display a report about the bootstrapped WordPress installation

### Fixed
- restored the `Codeception\Test\Unit` class as parent of the `\Codeception\TestCase\WPTestCase`; it was erroneously removed from the inheritance tree in 2.2.7

## [2.2.9] 2019-05-24;
### Fixed
- catch unlink errors in the `Symlinker` extension (thanks @halmos)
- fix `WPTestCase` template generation to scaffold PHPUnit `8.0+` compatible code (thanks @halmos)

### Changed
- updated the documentation to cover some more frequent questions and issues about WPDb

## [2.2.8] 2019-05-20;
### Changed
- updated requirement of `codeception/codeception` to include version `3.0`
- updated `WPTestCase` to handle PHPUnit version `8.0+` compatibility
- internalized the classes and functions provided by the `lucatume/wp-browser-commons` package

### Fixed
- initialize the WPLoader module after all other modules initialized when `loadOnly` is `true` to avoid WordPress exiting due to a non-initialized database fixture

## [2.2.7] 2019-05-08;
### Changed
- replaced `wp-cli/wp-cli:1.1.*` dependecy with the `wp-cli/wp-cli-bundle:^2.0` one

## [2.2.6] 2019-05-07;
### Added
- informative debug to try and provide guidance and information when the `WPLoader` and `WPDb` modules are used together and WordPress dies suddenly.
- the `WPDb::dontSeePostWithTermInDatabase` method (#230, thanks @jcabot)

### Fixed
- the `WPDb::seePostWithTermInDatabase` method logic (#230, thanks @jcabot)


## [2.2.5] 2019-04-22;
### Added
- allow opening PHP tags in the code arguments of the `WPFilesystem::havePlugin`, `WPFilesystem::haveMuPlugin` and `WPFilesystem::haveTheme` methods.

## [2.2.4] 2019-04-19;
### Fixed
- a mu-plugins path issue in the `WPFilesystem` module.

## [2.2.3] 2019-04-19;
### Added
- first version of the documentaion
- fixed an issue where the initialization template would not correctly set the placeholder names (thanks @Luc45)
- methods `getQueries` and `countQueries` to the `WPQueries` module

## [2.2.2] 2019-04-14;
### Fixed
- an issue in `src/includes/utils.php` (thanks @lots0logs)
- an issue with `WPDb` URL replacement functionality that would prevent it from working with the dump format of some applications

## [2.2.1] 2019-02-11;
### Changed
- updated `vlucas/phpdotenv` library dependency to `^3.0` (thanks @Naktibalda)

## [2.2.0] 2018-11-29;
### Removed
- the `haveOrUpdateInDatabase` method from `WPDb` module
- the `ExtendedDb` class
- the requirement of the `lucatume/wp-snaphot-assertions` package
- the `\tad\WPBrowser\Snapshot\WPHtmlOutputDriver` class
- the `wpcept` binaries
- `lucatume/wp-snapshot-assertions` dependency
- `tad\WPBrowser\Snapshot\WPHtmlOutputDriver` proxy class and  the `lucatume/wp-snapshot-assertions` dependency
- `wpcept` and `wpcept.bat` deprecated binaries
- `Codeception\Command\DbSnapshot` command
- `tad\Codeception\Command\SearchReplace` command from the template
- `lucatume/codeception-setup-local` dependency
- the `WPBootstrapper` module
- the `WPSugarMethods` trait

### Fixed
- compatibility with Codeception `2.5.0` updating the `WPDb` class
- added a clear disclaimer about db wiping in the `init wpbrowser` command
- an issue where the WpWebDriver module would not login correctly [#121](https://github.com/lucatume/wp-browser/pull/121)
- code style compatibilty with PSR-2 standard
- an issue in the `tad\WPBrowser\Tests\Support\importDump` function that would prevent the function from working if the database host specified a port
- an issue with end-of-line chars in tests on Windows [#191](https://github.com/lucatume/wp-browser/pull/191) - thanks @Luc45

### Changed
- lowered the PHP required version from 7.0 to 5.6
- PHP requirement lowered to PHP 5.6
- removed the limit to Codeception version
- Travis tests run now on a Docker stack

### Added
- add a `.gitattributes` file to stop littering people's vendor library (sorry, my bad)
- support for relative paths in the `wpRootFolder` parameter
- the `WPCLI` and `WordPress` modules will now set the `WPBROWSER_HOST_REQUEST=1` environment variable; this can be used to discern requests coming not only from wp-cli, using the `WP_CLI` constant, but from a wp-cli instance used and managed by the `WPCLI` module.

## [2.1.6] 2018-09-25;
### Fixed
- set an upper version bound for Codeception of `2.4.5` to avoid incompatibility issues between `WPDb` and `Db` modules

## [2.1.5] 2018-08-01;
### Fixed
- add the `waitlock` parameter to the `WPDb` template configuration
- make sure the `waitlock` parameter is set in `WPDb` module configuration

## [2.1.4] 2018-05-08;
### Fixed
- the `comment_count` of posts to which comments were added using `WPDb::haveCommentInDatabase` (thanks @ptrkcsk)

### Added
- the `WPDb::countRowsInDatabase` method

## [2.1.3] 2018-05-07;
### Fixed
- check for an existing `.env` file when initializing and ask for the `.env` file name in the init command

## [2.1.2] 2018-04-26;
### Added
- the `WPDb::grabUsersTableName` method to the `WPdb` module
- the `WPDb::dontHaveUserInDatabaseWithEmail` method to the `WPDb` module

## [2.1.1] 2018-04-25;
### Changed
- make the `codecept init wpbrowser` command scaffold the `codeception.dist.yml` file

## [2.1] 2018-04-17;
### Added
- `.env` file based variable setup in the `codecept init wpbrowser` command

## [2.0.5.2] 2018-04-05;
### Fixed
- typos in the readme (thanks @mboldt)
- restore the inclusion of some `WPLoader` required files in the `src/includes/bootstrap.php` file; those were erroneously removed in `2.0` (thanks @rahularyan)

### Added
- the `wpbrowser_includes_dir` function to provide a way to get the path to the `src/includes` folder or files in it

## [2.0.5.1] 2018-03-20;
### Fixed
- missing use of the installation filters when using `WPLoader`  isolated install

## [2.0.5] 2018-03-20;
### Added
- support for installation filters, via the `$wp_tests_options['installation_filters']` global, in the `WPLoader` module

## [2.0.4] 2018-03-16;
### Fix
- restore the loading of utility files in `WPLoader` module bootstrap file

## [2.0.3] 2018-03-14;
### Fixed
- reference to the `WPHtmlOutputDriver` class from the `wp-snapshot-assertions` package

## [2.0.2] 2018-03-10;
### Changed
- moved the snapshot assertions related code from this package to the `lucatume/wp-snapshot-assertions` one
- the `tad\WPBrowser\Snapshot\WPHtmlOutputDriver` is now just an extension of the `tad\WP\Snapshots\WPHtmlOutputDriver` class from the `lucatume/wp-snapshot-assertions` package.

## [2.0.1] 2018-03-06;
### Fixed
- restore loading of the utils file in the WPLoader module, was erroneously removed in v2.0

## [2.0] 2018-03-03;
### Removed
- support for PHP 5.6 to be handled in branch `php-56-compat`

### Added
- require PHP 7.0

## [1.22.8] 2018-02-28;
### Fixed
- an issue with Windows directory separators in the `Wpbrowser` template (thanks @zdenekca)

## [1.22.7.1] 2018-02-28;
### Fixed
- PHPUnit version to use <7 for incompatibility issues

## [1.22.7] 2018-02-27;
### Added
- more PHPUnit 6+ aliases in the shims file to allow for use of older tests with newer PHPUnit versions not providing `PHPUnit_Framwork_` classes

## [1.22.6.1] 2018-02-14;
### Fixed
- remove unused `check` method from `WPHtmlOutputDriver` class

## [1.22.6] 2018-02-14;
### Added
- support for "tolerable differences" in the `WPHtmlOutputDriver` class

## [1.22.5] 2018-02-12;
### Added
- fix pre-4.7 testcase incompatibility in `WPTestCase` class (thanks @zlinke77)

## [1.22.4] 2018-02-09;
### Added
- PHP 7.2 tests (thanks @tangrufus)

### Fixed
- replaced call to deprecated `each` in file (thanks @tangrufus)

## [1.22.3] 2018-01-30;
### Fixed
- removed the faulty `output` parameter from the `WPCLI::cli` method
- fixed issues witht `WPCLI` module arguments escaping

## [1.22.2] 2018-01-27;
### Changed
- updated the `WPHtmlOutputDriver` class to support the optional `snapshotUrl` argument to focus the URL replacement

## [1.22.1] 2018-01-26;
### Fixed
- add the `electrolinux/phpquery` dependency as non dev one

## [1.22.0] 2018-01-26;
### Fixed
- added wait operation to `WPBrowserMethods` to try and tackle the missing login form issue ()
- replace `eventviva/php-image-resize` dependency with `gumlet/php-image-resize`
- added the `WPHtmlOutputDriver` class to allow comparison of WordPress specific HTML output using the `spatie/phpunit-snapshot-assertions` library

## [1.21.26] 2018-01-15;
### Fixed
- a variable reference issue in the `WPDb` module (thanks @jcabot)

## [1.21.25] 2018-01-11;
### Fixed
- an issue that was preventing `WPDb::haveAttachmentInDatabase` method from working correctly

## [1.21.24] 2018-01-11;
### Changed
- broader version constraints for `symfony/process` package
- move the `eventviva/php-image-resize` dependency to `require` in place of `require-dev`

## [1.21.23] 2017-12-13;
### Fixed
- fixed an `ExtendedDbDriver` signature issue (thanks @kouratoras)
- better handling of user input and error in `wpbrowser` template
- fixed an issue where files with `declare` type instructions would trigger fatal errors when using `WPLoader` module in `multisite` mode (thanks @jbrinley)

## [1.21.22] 2017-11-27;
### Fixed
- serialization issue in WP-Loader module (thanks @johnnyhuy)

## [1.21.21] 2017-11-24;
### Fixed
- user defined suite names are now respected during `init wpbrowser` based scaffolding process

## [1.21.20] 2017-10-10;
### Fixed
- a WordPress 4.6 related issue with hook saving (issue #108)

## [1.21.19] 2017-10-09;
### Fixed
- Travis CI tests
- restored the creation of blog tables when using `WPDb::haveBlogInDatabase` or `WPDb::haveManyBlogsInDatabase` methods

## [1.21.18] 2017-09-26
### Fixed
- `WPDb`: a more efficient regex to parse the dump (thanks @slaFFik)
- `WPDb`: avoid running the dump through URL replacement functions if `urlReplacement` has been deactivated in config (thanks @slaFFik)
- `WPDb`: avoid running the dump through white space removal, thus loading it in memory, if `populator` is being used (thanks @slaFFik)

## [1.21.17] 2017-08-21
### Fixed
- an issue where some checks could be made by the `WPTestCase` class on non-existing folders

## [1.21.16] 2017-08-12
### Fixed
- an issue in the `WPFilesystem` module that would not allow scaffolding mu-plugins

## [1.21.15] 2017-08-09
### Fixed and changed
- moved the `rrmdir` function to wp-browser `functions.php` file and removed it from the `tests/_support/functions.php` file

## [1.21.14] 2017-08-02
### Fixed
- an issue with symbolic linking of the root dir

## [1.21.13] 2017-07-28
### Fixed
- more sane support for `--quiet` and `--no-interaction` options in `WPBrowser` template (issue #95 cont.)

## [1.21.12] 2017-07-26
### Fixed
- support for `--quiet` and `--no-interaction` options in `WPBrowser` template (issue #95)

## [1.21.11] 2017-07-19
### Fixed
- an issue preventing writes in the `WPFilesystem::writeToUploadedFile` method

### Added
- `attachment` post type methods to the `WPDb` module

## [1.21.10] 2017-07-14
### Added
- support for environments in the `rootFolder` parameter of the Symlinker extension

## [1.21.9] 2017-07-14
### Fixed
- issue where users table would be set to `wp_users` in `WPDb::grabUserIdFromDatabase()` method (thanks @gundamew)

## [1.21.8] 2017-07-12
### Added
- first version of the `WPFilesystem` module

## [1.21.7] 2017-07-07
### Fixed
- removed excessive bracket in `WPBrowser` template

## [1.21.6] 2017-07-06
### Changed
- switch to `.env` based configuration for tests
- fix an issue where in some cases (e.g. CLI) `WPLoader` module set to `loadOnly: true` would generate errors

## [1.21.5] 2017-06-30
### Fixed
- issue with `WPDb::haveOrUpdateInDatabase` method

## [1.21.4] 2017-06-21
### Fixed
- `WPDb` module sql dump file handling issue (#81)
- `WordPress` module issue related to IP spoofing

## [1.21.3] 2017-06-07
### Fixed
- load file required by `attachment` factory before accessing it (`WPLoader` module in `loadOnly` configuration)
- domain replacement in SQL dump file in `WPDb` module

## [1.21.2] 2017-06-06
### Fixed
- added missing vars to bootstrap template

## [1.21.1] 2017-06-05
### Fixed
- PHP7 syntax issue

## [1.21.0] 2017-06-05
### Added
- support for Codeception `2.3`
- experimental support for PHPUnit `6.0`
- support for user-land SQL dump file import in `WPDb` module (thanks @sc0ttkclark)

### Changed
- the `wpcept` command is now deprecated in favour of a template based solution

### Removed
- the `generate:phpunitbootstrap` command

## [1.20.1] 2017-05-23
### Changed
- locked `codeception/codeception` version at `~2.2.0` while support for version `2.3` is developed
- moved the `codeception/codeception` requirement to the `require` section
- updated the code of `dontHaveInDatabase` type methods of `WPDb` to remove meta of handled objects by default

## [1.20.0] 2017-05-15
### Added
- added support for "just loading WordPress" to the WPLoader module using the `loadOnly` parameter

## [1.19.15] 2017-05-01
### Changed
- added Y offset to the plugin activation functions to avoid overlap with the admin bar

## [1.19.14] 2017-04-28
### Fixed
- wording and example about `window_size` parameter of `WPWebDriver` module in the README (thanks @petemolinero)
- wording of the `WordPress` module description (thanks @azavisha)
- issue where plugin would not be activated when alpha positioned at the bottom of a long list (issue #64)

### Changed
- allow the `activatePlugin` and `deactivatePlugin` of `WPBrowser` and `WPWebDriver` modules to accept an array of plugin slugs to activate

## [1.19.13] 2017-03-25
### Changed
- updated `wp-cli` version requirement to `1.1` (thanks @TangRufus)

## [1.19.12] 2017-03-10
### Fixed
- wait for login form elements in `loginAs` and `loginAsAdmin` `WpWebDriver' methods (thanks @TangRufus)

## [1.19.11] 2017-02-20
### Fixed
- missing `$_SERVER['SERVER_NAME']` var in the `WordPress` connector that would trigger notices from WordPress `general-template.php` file

### Changed
- cleaned the `WordPress` module from duplicated methods and added missind documentation blocks

## [1.19.10] 2017-02-14
### Fixed
- if the `pluginsFolder` parameter of the `WPLoader` module is defined use it to set the `WP_PLUGIN_DIR` constant

## [1.19.9] 2017-02-14
### Fixed
- missing support for custom plugin and content paths in `WPLoader` isolated install (thanks @borkweb)

## [1.19.8] 2017-01-25
### Changed
- output return in `WPCLI` module: will now return the line if the command output is just one line

## [1.19.7] 2017-01-25
### Fixed
- fixed an issue where command line options where ignored during non-interactive `bootstrap` and `bootstrap:pyramid` commands

## [1.19.6] 2017-01-25
### Added
- new REST API controller and post type controller test cases
- commands to REST API controller and post type controller test cases

### Fixed
- issue when using `isolatedInstall: false` that would generate an error on `add_filter`
- removed deprecated blog insertion instruction from same scope installation script that would cause db error output
- cookie generation issues in the `WordPress` module

### Changed
- refreshed factories, testcases and code from Core suite

## [1.19.5] 2016-12-07
### Fixed
- `WPLoader` module WordPress 4.7 compatibility issues, [#60](https://github.com/lucatume/wp-browser/issues/60)

## [1.19.4] 2016-11-30
### Fixed
- `WPCLI` module exception on non string output, [#59](https://github.com/lucatume/wp-browser/issues/59)

## [1.19.3] 2016-11-24
### Fixed
- `WordPress` module serialization issue

## [1.19.2] 2016-11-16
### Fixed
- autoload file issue

## [1.19.1] 2016-11-15
### Added
- support for `tax_input` in place of `terms` in `WPDb` module to stick with `wp_insert_post` function convention
- support for `meta_input` in place of `meta` in `WPDb` module to stick with `wp_insert_post` function convention

## [1.19.0] 2016-11-13
### Added
- network activation of plugins in multisite `WPLoader` tests

### Fixed
- more verbose output for `WPLoader` isolated installation process

## [1.18.0] 2016-11-02
### Added
- support for `--type` option in `wpcept bootstrap` interactive mode
- theme activation during `WPLoader` module activation
- the Copier extension

## [1.17.0] 2016-10-25
### Added
- first version of interactive mode to the `bootstrap` command
- first version of interactive mode to the `bootstrap:pyramid` command
- support for the `theme` configuration parameter in the `WPLoader` module configuration

### Fixed
- plugin activation/deactivation in `WPBrowser` module, thanks [Ippey](https://github.com/Ippey)

## [1.16.0] 2016-09-05
### Added
- WPCLI module to use and access [wp-cli](http://wp-cli.org/) functionalities from within tests

### Changed
- Travis configuration file `.travis.yml` to use [external Apache setuup script](https://github.com/lucatume/travis-apache-set)

## [1.15.3] 2016-08-19
### Addded
- Travis CI integration

### Fixed
- a smaller issue with tests for the `WPBootstrapper` module and `DbSnapshot` command

## [1.15.2] 2016-08-10
### Fixed
- `WordPress` module not dumping page source on failure (thanks @kbmt)

### Changed
- better uri parsing in `WordPres` module (thanks @kbmt)

## [1.15.1] 2016-07-22
### Fixed
- missing back-compatibility configuration call in `WPBrowser` and `WPWebDriver` modules

## [1.15.0] 2016-07-19
### Added
- the `bootstrapActions` parameter of the `WPLoader` module will now accept static method signatures
- the `WordPress` module to be used for real functional tests
- support for the `rootFolder` parameter in the `Symlinker` extension

### Changed
- the parameter to specify the path to the admin area in the `WPBrowser` and `WPWebDriver` modules has been renamed to `adminPath`, was previously `adminUrl`
- default modules configurations to reflect new module usage

### Removed
- the `WPRequests` module to use the `WordPress` functional module in its place

## [1.14.3] 2016-06-10
### Changed
- the `WPLoader` module will now run the installation process in a separate process by default (thanks @jbrinley)

### Fixed
- issue with multisite database dumps and domain replacement (thanks @LeRondPoint)

## [1.14.2] 2016-06-10
### Added
- support for the `urlReplacement` configuration parameter in `WPDb` module to prevent attempts at hard-coded URL replacement in dump file

## [1.14.1] 2016-06-09
### Changed
- the `WPDb` module will try to replace the existing dump file hard-coded url with the one specified in the configuration during initialization

## [1.14.0] 2016-06-09
### Added


### Changed
- renamed the `wpunit` suite to `integration` to stick with proper TDD terms (thanks @davert)
- updated `wpcept` `bootstrap` and `bootstrap:pyramid` commands to scaffold suites closer in modules to TDD practices
- `WPBrowser` and `WPWebDriver` `loginAs` and `loginAsAdmin` methods will now return an array of access credentials and cookies to be used in requests

## [1.13.3] 2016-06-07
### Changed
- `WPTestCase` now extends `Codeception\Test\Unit` class

## [1.13.2] 2016-06-06
### Fixed
- Symlinker extension event hooking

## [1.13.1] 2016-06-06
### Fixed
- issue with Symlinker unlinking operation

## [1.13.0] 2016-06-03
### Changed
- updated code to follow `codeception/codeception` 2.2 update

## [1.12.0] 2016-06-01
### Added
- the `WPQueries` module

## [1.11.0] 2016-05-24
### Added
- `lucatume/codeception-setup-local` package requirement
- `wpcept setup` command shimming (from `lucatume/codeception-setup-local` package)
- `wpcept setup:scaffold` command shimming (from `lucatume/codeception-setup-local` package)
- `wpcept search-replace` command shimming (from `lucatume/codeception-setup-local` package)
- `wpdcept db:snapshot` command
- `lucatume/wp-browser-commons` package requirement

### Changed
- moved common code to `lucatume/wp-browser-commons` package

## [1.10.12] 2016-05-09
### Fixed
- `wpdb` reconnection procedure in WPBootstrapper module

## [1.10.11] 2016-05-05
### Added
- environments based support in `tad\WPBrowser\Extension\Symlinker` extension

## [1.10.10] 2016-05-04
### Added
- the `tad\WPBrowser\Extension\Symlinker` extension

### Changed
- update check deactivation when bootstrapping WordPress using the `WPBootstrapper` module
- updated core suite PHPUnit test files to latest version

## [1.10.9] 2016-05-03
### Fixed
- wrongly merged code from development version (thanks @crebacz for the prompt message!)
- warnings in `WPDb` module due to hasty use of array manipulation function

### Removed
- unreliable support for multisite scaffolding from WPDb module

## [1.10.8] 2016-05-02
### Fixed
- missing `blogs` table initialization on multisite installation tests with `WPLoader` module

## [1.10.7] 2016-03-30
### Fixed
- faulty active plugin option setting

## [1.10.6] 2016-03-30
### Fixed
- fixed db driver initialization in `WPDb::_cleanup` method

## [1.10.5] 2016-03-20
### Fixed
- plugin activation and deactivation related methods for WPBrowser and WPWebDriver modules (thanks @dimitrismitsis)

## [1.10.4] 2016-02-23
### Fixed
- `WPBootstrapper` module `wpdb` connection and re-connection process

## [1.10.3] 2016-02-22
### Added
- `WPBrowserMethods::amOnAdminPage` method, applies to WPWebDriver and WPBrowser modules
- `WPBootstrapper::setPermalinkStructureAndFlush` method
- `WPBootstrapper::loadWpComponent` method

## [1.10.0] 2016-02-18
### Modified
- the `WPBrowser` and `WpWebDriver` `activatePlugin` to use DOM in place of strings (l10n friendly)
- the `WPBrowser` and `WpWebDriver` `deactivatePlugin` to use DOM in place of strings (l10n friendly)

### Added
- the WPBootstrapper module

## [1.9.5] 2016-02-15
### Fixed
- wrong scaffolding structure when using the `wpcept bootstrap:pyramid command`

###Added
- the `wpunit` test suite to the ones scaffolded by default when using the `bootstrap:pyramid` command

## [1.9.4] 2016-01-20
### Fixed
- proper name of `WPAjaxTestCase` class

## [1.9.3] 2016-01-20
### Added
- `wpunit` suite generation when using the `wpcept:bootstrap` command

### Changed
- provisional redirect status `301` to `302` in temporary `.htaccess` file used by `WPDb::haveMultisisiteInDatabase` method

### Removed
- `update` and `checkExistence` deprecated parameters from WPDb module

## [1.9.2] 2016-01-09
### Added
- the `$sleep` parameter to the `WPDb::haveMultisiteInDatabase` method
- missing `WPDb::$blogId` reset in cleanup method
- the `WPDb::useTheme` method
- the `WPDb::haveMenuInDatabase` method
- the `WPDb::haveMenuItemInDatabase` method
- the `WPDb::seeTermRelationshipInDat` method

## [1.9.1] 2016-01-07
### Fixed
- wrong table prefix in `WPDb::grabPrefixedTableNameFor` method for main blog when switching back to main blog.
### Removed
- the `WPDb::hitSite` method as not used anymore in code base.

## [1.9.0] 2015-12-23
### Changed
- the `WPDb::haveMultisiteInDatabase` method will now scaffold browser accessible multisite installations starting from a single site one
- WPDb module will drop tables created during multisite scaffolding

### Added
- `$autoload` parameter to `WPDb::haveOptionInDatabase` method
- `wpRootFolder` optional config parameter to the `WPDb` module

## [1.8.11] 2015-12-17
### Fixed
- added a check in embedded `bootstrap.php` file of WPLoader module for defined multisite vars

## [1.8.10] 2015-12-11
### Changed
- `WPTestCase` class now set the `$backupGlobals` to `false` by default
- removed default `$backupGlobals` value setting from test template

## [1.8.9] 2015-12-10
### Changed
- memory limit constants (`WP_MEMORY_LIMIT` and `WP_MAX_MEMORY_LIMIT`) will now check for pre-existing definitions in WPLoader module bootstrap

## [1.8.8] 2015-12-08
### Added
- blogs related methods to the WPDb module
- `haveMany` methods in WPDb module will now parse and compile [Handlebars PHP](https://github.com/XaminProject/handlebars.php "XaminProject/handlebars.php · GitHub") templates

### Changed
- renamed `haveMultisite` method to `haveMultisiteInDatabase` in WPDb module
### Removed
- `haveLinkWithTermInDatabase` method from WPDb module

## [1.8.7] 2015-12-07
### Added
- the `seeTableInDatabase` method to WPDb module
- the `haveMultisiteInDatabase` method to WPDb module
- multisite table `grabXTAbleName` methods to WPDb module

### Changed
- `havePostmetaInDatabase` method name to `havePostMetaInDatabase` in WPDb module

## [1.8.6] 2015-12-04
### Fixed
- issue with password validation in WPDb module

## [1.8.5] 2015-12-03
### Added
- `haveManyTermsInDatabase` method to WPDb module
- `seeTermTaxonomyInDatabase` method to WPDb module
- `dontSeeTermTaxonomyInDatabase` method to WPDb module
- `haveTermMetaInDatabase` method to WPDb module
- `grabTermMetaTableName` method to WPDb module
- `seeTermMetaInDatabase` method to WPDb module
- `dontHaveTermMetaInDatabase` method to WPDb module
- `dontSeeTermMetaInDatabase` method to WPDb module
- the possibility to have user meta in the database while inserting the user using `haveUserInDatabase` WPDb module method

### Changed
- WPDb `havePostMetaInDatabase` will not add a row for each element in an array meta value but serialize it

## [1.8.4] 2015-12-03
### Added
- `haveManyUsersInDatabase` method to WPDb module

### Changed
- links related methods in WPDb module

## [1.8.3] 2015-12-02
### Changed
- comments related methods in WPDb module

## [1.8.2] 2015-11-30
### Added
- terms related methods to WPDb module
- terms insertion capability to the `havePostInDatabase` and `haveManyPostsInDatabase` WPDb methods

## [1.8.1a] 2015-11-27
### Fixed
- fixed redundant logic in `WPDb::seeTermInDatabase` and `WPDb::dontSeeTermInDatabase` methods

## [1.8.1] 2015-11-27
### Changed
- reworked term related methods in WPDb module

## [1.8.0] 2015-11-26
### Added
- user and user meta related methods to the WPDb module
- options related methods to the WPDb module
- post and post meta related methods to the WPDb module

### Fixed
- duplicate call to globals definition in `install.php` file
- renamed file creating issues on with case sensitive systems (thanks @barryhuges)

### Changed
- some `seeInDatabase` method syntax

## [1.7.16a] 2015-11-18
### Fixed
- the `_delete_all_posts` function in the automated tests bootstrap file now runs without any filters/actions hooked

## [1.7.15] 2015-11-17
### Fixed
- namespace of the `WPRestApiTestCase` class
- multiple loading of factory and Trac ticket classes in `WPTestCase` and `WP_UnitTestCase` classes
- windows and PHP 5.4 compatibility problems (thanks @zdenekca)

### Changed
- tested and modified WPDb user related methods
- `dontHaveOptionInDatabase` method from the `WPDb` module class

### Added
- user and user meta related methods to the `WPDb` module
- options and transients related methods to the `WPDb` module

## [1.7.14] 2015-11-10
### Fixed
- call to deprecated `delete` driver method in `ExtendedDb` module

## [1.7.13] 2015-11-10
### Added
- the `\Codeception\TestCase\WPTestCase`, an extension of the base Codeception test case and a copy of the core `WP_UnitTestCase` class
- the `\Codeception\TestCase\WPCanonicalTestCase`, an extension of the base Codeception test case and a copy of the core `WP_Canonical_UnitTestCase` class
- the `\Codeception\TestCase\WPAjaxTestCase`, an extension of the base Codeception test case and a copy of the core `WP_Ajax_UnitTestCase` class
- the `\Codeception\TestCase\WPRestApiTestCase`, an extension of the base Codeception test case and a copy of the core `WP_Test_REST_TestCase` class
- the `\Codeception\TestCase\WPXMLRPCTestCase`, an extension of the base Codeception test case and a copy of the core `WP_XMLRPC_UnitTestCase` class
- the `wpcept generate:wpcanonical` command to generate test cases extending the `\Codeception\TestCase\WPCanonicalTestCase` class
- the `wpcept generate:wpajax` command to generate test cases extending the `\Codeception\TestCase\WPAjaxTestCase` class
- the `wpcept generate:wprest` command to generate test cases extending the `\Codeception\TestCase\WPRestApiTestCase` class
- the `wpcept generate:wpxmlrpc` command to generate test cases extending the `\Codeception\TestCase\WPXMLRPCTestCase` class

### Changed
- updated core unit tests suite code latest version
- bundled test case classes names will now point to the vanilla WP test cases
- the `wpcept generate:wpunit` command will now generate test cases extending the `\Codeception\TestCase\WPTestCase` class

### Fixed
- namespaced test class generation for `generate:wp*` commands will now properly generate the namespace string

## [1.7.12] 2015-11-6
### Changed
- code format

## [1.7.11] 2015-11-6
### Changed
- updated the test case class to latest from Core tests (thanks @zbtirell)

### Added
- the `waitForJQueryAjax` and `grabFullUrl` methods to the WPWebDriver module

## [1.7.10] 2015-11-5
### Changed
- modified WPLoader module compatibility check to allow for *Db modules `populate` setting

## [1.7.9] 2015-10-29
### Fixed
- config file search path in the WP Loader module

## [1.7.8] 2015-10-29
### Changed
- the `config_file` WP Loader module setting to `configFile`

## [1.7.7] 2015-10-22
### Changed
- the `WP_UnitTestCase` class bundled to extend `Codeception\Testcase\Test` class (thanks @borkweb)

## [1.7.6] 2015-10-21
### Fixed
- call to deprecated `set_current_user` function replaced with call to `wp_set_curren_user`

## [1.7.5] 2015-10-21
### Fixed
- missing `codecept_relative_path` function in `autoload.php` file (thanks @dbisso)

## [1.7.4] 2015-10-19
### Added
- plugin activation now happens with the current user set to the Administrator

### Changed
- modified the file structure
- the plugin activation hook of the WP Loader module to `wp_install` (thanks @barryhuges)

## [1.7.3] 2015-10-14
### Added
- the `pluginsFolder` setting to the WP Loader module

### Fixed
- issue with exception generation exception in WP Loader; did happen if a plugin was not found

### Changed
- some `WPLoader` methods visibility to allow for extension
- conditionally write lines to .gitignore to avoid duplicate entries(thanks @borkweb)

## [1.7.2] 2015-10-06
### Added
- an exception when a plugin file part of WPLoader `plugins` setting is not found
- the `activatePlugins` setting in WPLoader configuration

## [1.7.1] 2015-10-05
### Changed
- modifications/removals made to the `phpunit` element defined in the `phpunit.xml` file will be preserved across regenerations when using `wpcept generate:phpunitBootstrap` command.

## [1.7.0] 2015-10-05
### Added
- the possibility to use the `~` symbol in WP Loader configuration
- the possibility to specify config file names and have WP Loader search in any parent folder in place of just WP root and above
- the `wpcept generate:phpunitBootstrap` command to allow for the generation of a PHPUnit configuration and bootstrap file to run functional tests

### Changed
- Codeception dependency to "~2.0"
- administrator username and password default values for easier search and replacing operation
- files and classes organization to reflect namespacing

### Removed
- `badcow\lorem-ipsum` dependency

## [1.6.19] - 2015-10-02
### Added
- added the `changelog.txt` file, thanks @olivierlacan for the http://keepachangelog.com/ site and the information.
- check and exception for WPLoader `wpRootFolder` parameter
- check and exception for conflicting WPDb, Db and WP Loader settings to avoid database handling issues
- it's now possible to pass an array of paths to external config files as `config_file` WP Loader parameter

### Changed
- WPLoader will look for the config file defined in the `config_file` parameter in WP root folder and the one above before throwing an module configuration exception.
- Markdown formatting issues in the README file
- WPDb module has been removed from default modules in the `functional` and `acceptance` suites bootstrapped using the `wpcept bootstrap` command
- WPDb module has been removed from default modules in the `service` and `ui` suites bootstrapped using the `wpcept bootstrap:pyramid` command

## [1.6.18] - 2015-10-01
### Added
- `config_file` WPLoader parameter

## [1.6.17] - 2015-09-30
### Added
- `plugins` WPLoader parameter
- `bootstrapActions` WPLoader parameter

## [1.6.16] - 2015-09-30
### Fixed
- Reference to ModuleConfigException class in WPLoader class.

[1.6.16]: https://github.com/lucatume/wp-browser/compare/1.6.15...1.6.16
[1.6.17]: https://github.com/lucatume/wp-browser/compare/1.6.16...1.6.17
[1.6.18]: https://github.com/lucatume/wp-browser/compare/1.6.17...1.6.18
[1.6.19]: https://github.com/lucatume/wp-browser/compare/1.6.18...1.6.19
[1.7.0]: https://github.com/lucatume/wp-browser/compare/1.6.19...1.7.0
[1.7.1]: https://github.com/lucatume/wp-browser/compare/1.7.0...1.7.1
[1.7.2]: https://github.com/lucatume/wp-browser/compare/1.7.1...1.7.2
[1.7.3]: https://github.com/lucatume/wp-browser/compare/1.7.2...1.7.3
[1.7.4]: https://github.com/lucatume/wp-browser/compare/1.7.3...1.7.4
[1.7.5]: https://github.com/lucatume/wp-browser/compare/1.7.4...1.7.5
[1.7.6]: https://github.com/lucatume/wp-browser/compare/1.7.5...1.7.6
[1.7.7]: https://github.com/lucatume/wp-browser/compare/1.7.6...1.7.7
[1.7.8]: https://github.com/lucatume/wp-browser/compare/1.7.8...1.7.8
[1.7.9]: https://github.com/lucatume/wp-browser/compare/1.7.8...1.7.9
[1.7.10]: https://github.com/lucatume/wp-browser/compare/1.7.9...1.7.10
[1.7.11]: https://github.com/lucatume/wp-browser/compare/1.7.10...1.7.11
[1.7.12]: https://github.com/lucatume/wp-browser/compare/1.7.11...1.7.12
[1.7.13c]: https://github.com/lucatume/wp-browser/compare/1.7.12...1.7.13c
[1.7.14]: https://github.com/lucatume/wp-browser/compare/1.7.13c...1.7.14
[1.7.15]: https://github.com/lucatume/wp-browser/compare/1.7.14...1.7.15
[1.7.16a]: https://github.com/lucatume/wp-browser/compare/1.7.15...1.7.16a
[1.8.0]: https://github.com/lucatume/wp-browser/compare/1.7.16a...1.8.0
[1.8.1]: https://github.com/lucatume/wp-browser/compare/1.8.0...1.8.1
[1.8.1a]: https://github.com/lucatume/wp-browser/compare/1.8.1...1.8.1a
[1.8.2]: https://github.com/lucatume/wp-browser/compare/1.8.1a...1.8.2
[1.8.3]: https://github.com/lucatume/wp-browser/compare/1.8.2...1.8.3
[1.8.4]: https://github.com/lucatume/wp-browser/compare/1.8.3...1.8.4
[1.8.5]: https://github.com/lucatume/wp-browser/compare/1.8.4...1.8.5
[1.8.6]: https://github.com/lucatume/wp-browser/compare/1.8.5...1.8.6
[1.8.7]: https://github.com/lucatume/wp-browser/compare/1.8.6...1.8.7
[1.8.8]: https://github.com/lucatume/wp-browser/compare/1.8.7...1.8.8
[1.8.9]: https://github.com/lucatume/wp-browser/compare/1.8.8...1.8.9
[1.8.9]: https://github.com/lucatume/wp-browser/compare/1.8.8...1.8.9
[1.8.10]: https://github.com/lucatume/wp-browser/compare/1.8.9...1.8.10
[1.8.11]: https://github.com/lucatume/wp-browser/compare/1.8.10...1.8.11
[1.9.0]: https://github.com/lucatume/wp-browser/compare/1.8.11...1.9.0
[1.9.1]: https://github.com/lucatume/wp-browser/compare/1.9.0...1.9.1
[1.9.2]: https://github.com/lucatume/wp-browser/compare/1.9.1...1.9.2
[1.9.3]: https://github.com/lucatume/wp-browser/compare/1.9.2...1.9.3
[1.9.4]: https://github.com/lucatume/wp-browser/compare/1.9.3...1.9.4
[1.9.5]: https://github.com/lucatume/wp-browser/compare/1.9.4...1.9.5
[1.10.0]: https://github.com/lucatume/wp-browser/compare/1.9.5...1.10.0
[1.10.3]: https://github.com/lucatume/wp-browser/compare/1.10.0...1.10.3
[1.10.4]: https://github.com/lucatume/wp-browser/compare/1.10.3...1.10.4
[1.10.5]: https://github.com/lucatume/wp-browser/compare/1.10.4...1.10.5
[1.10.6]: https://github.com/lucatume/wp-browser/compare/1.10.5...1.10.6
[1.10.7]: https://github.com/lucatume/wp-browser/compare/1.10.6...1.10.7
[1.10.8]: https://github.com/lucatume/wp-browser/compare/1.10.7...1.10.8
[1.10.9]: https://github.com/lucatume/wp-browser/compare/1.10.8...1.10.9
[1.10.10]: https://github.com/lucatume/wp-browser/compare/1.10.9...1.10.10
[1.10.11]: https://github.com/lucatume/wp-browser/compare/1.10.10...1.10.11
[1.10.12]: https://github.com/lucatume/wp-browser/compare/1.10.11...1.10.12
[1.11.0]: https://github.com/lucatume/wp-browser/compare/1.10.12...1.11.0
[1.12.0]: https://github.com/lucatume/wp-browser/compare/1.11.0...1.12.0
[1.13.0]: https://github.com/lucatume/wp-browser/compare/1.12.0...1.13.0
[1.13.1]: https://github.com/lucatume/wp-browser/compare/1.13.0...1.13.1
[1.13.2]: https://github.com/lucatume/wp-browser/compare/1.13.1...1.13.2
[1.13.3]: https://github.com/lucatume/wp-browser/compare/1.13.2...1.13.3
[1.14.0]: https://github.com/lucatume/wp-browser/compare/1.13.3...1.14.0
[1.14.1]: https://github.com/lucatume/wp-browser/compare/1.14.0...1.14.1
[1.14.2]: https://github.com/lucatume/wp-browser/compare/1.14.1...1.14.2
[1.14.3]: https://github.com/lucatume/wp-browser/compare/1.14.2...1.14.3
[1.15.0]: https://github.com/lucatume/wp-browser/compare/1.14.3...1.15.0
[1.15.1]: https://github.com/lucatume/wp-browser/compare/1.15.0...1.15.1
[1.15.2]: https://github.com/lucatume/wp-browser/compare/1.15.1...1.15.2
[1.15.3]: https://github.com/lucatume/wp-browser/compare/1.15.2...1.15.3
[1.16.0]: https://github.com/lucatume/wp-browser/compare/1.15.3...1.16.0
[1.17.0]: https://github.com/lucatume/wp-browser/compare/1.16.0...1.17.0
[1.18.0]: https://github.com/lucatume/wp-browser/compare/1.17.0...1.18.0
[1.19.0]: https://github.com/lucatume/wp-browser/compare/1.18.0...1.19.0
[1.19.1]: https://github.com/lucatume/wp-browser/compare/1.19.0...1.19.1
[1.19.2]: https://github.com/lucatume/wp-browser/compare/1.19.1...1.19.2
[1.19.3]: https://github.com/lucatume/wp-browser/compare/1.19.2...1.19.3
[1.19.3]: https://github.com/lucatume/wp-browser/compare/1.19.2...1.19.3
[1.19.4]: https://github.com/lucatume/wp-browser/compare/1.19.3...1.19.4
[1.19.5]: https://github.com/lucatume/wp-browser/compare/1.19.4...1.19.5
[1.19.6]: https://github.com/lucatume/wp-browser/compare/1.19.5...1.19.6
[1.19.7]: https://github.com/lucatume/wp-browser/compare/1.19.6...1.19.7
[1.19.8]: https://github.com/lucatume/wp-browser/compare/1.19.7...1.19.8
[1.19.9]: https://github.com/lucatume/wp-browser/compare/1.19.8...1.19.9
[1.19.10]: https://github.com/lucatume/wp-browser/compare/1.19.9...1.19.10
[1.19.11]: https://github.com/lucatume/wp-browser/compare/1.19.10...1.19.11
[1.19.12]: https://github.com/lucatume/wp-browser/compare/1.19.11...1.19.12
[1.19.13]: https://github.com/lucatume/wp-browser/compare/1.19.12...1.19.13
[1.19.14]: https://github.com/lucatume/wp-browser/compare/1.19.13...1.19.14
[1.19.15]: https://github.com/lucatume/wp-browser/compare/1.19.14...1.19.15
[1.20.0]: https://github.com/lucatume/wp-browser/compare/1.19.15...1.20.0
[1.20.1]: https://github.com/lucatume/wp-browser/compare/1.20.0...1.20.1
[1.21.0]: https://github.com/lucatume/wp-browser/compare/1.20.1...1.21.0
[1.21.1]: https://github.com/lucatume/wp-browser/compare/1.21.0...1.21.1
[1.21.2]: https://github.com/lucatume/wp-browser/compare/1.21.1...1.21.2
[1.21.3]: https://github.com/lucatume/wp-browser/compare/1.21.2...1.21.3
[1.21.4]: https://github.com/lucatume/wp-browser/compare/1.21.2...1.21.4
[1.21.5]: https://github.com/lucatume/wp-browser/compare/1.21.4...1.21.5
[1.21.6]: https://github.com/lucatume/wp-browser/compare/1.21.5...1.21.6
[1.21.7]: https://github.com/lucatume/wp-browser/compare/1.21.6...1.21.7
[1.21.8]: https://github.com/lucatume/wp-browser/compare/1.21.7...1.21.8
[1.21.9]: https://github.com/lucatume/wp-browser/compare/1.21.8...1.21.9
[1.21.10]: https://github.com/lucatume/wp-browser/compare/1.21.9...1.21.10
[1.21.11]: https://github.com/lucatume/wp-browser/compare/1.21.10...1.21.11
[1.21.12]: https://github.com/lucatume/wp-browser/compare/1.21.11...1.21.12
[1.21.13]: https://github.com/lucatume/wp-browser/compare/1.21.12...1.21.13
[1.21.14]: https://github.com/lucatume/wp-browser/compare/1.21.13...1.21.14
[1.21.15]: https://github.com/lucatume/wp-browser/compare/1.21.14...1.21.15
[1.21.16]: https://github.com/lucatume/wp-browser/compare/1.21.15...1.21.16
[1.21.17]: https://github.com/lucatume/wp-browser/compare/1.21.16...1.21.17
[1.21.18]: https://github.com/lucatume/wp-browser/compare/1.21.17...1.21.18
[1.21.19]: https://github.com/lucatume/wp-browser/compare/1.21.18...1.21.19
[1.21.20]: https://github.com/lucatume/wp-browser/compare/1.21.19...1.21.20
[1.21.21]: https://github.com/lucatume/wp-browser/compare/1.21.20...1.21.21
[1.21.22]: https://github.com/lucatume/wp-browser/compare/1.21.21...1.21.22
[1.21.23]: https://github.com/lucatume/wp-browser/compare/1.21.22...1.21.23
[1.21.24]: https://github.com/lucatume/wp-browser/compare/1.21.23...1.21.24
[1.21.25]: https://github.com/lucatume/wp-browser/compare/1.21.24...1.21.25
[1.21.26]: https://github.com/lucatume/wp-browser/compare/1.21.25...1.21.26
[1.22.0]: https://github.com/lucatume/wp-browser/compare/1.21.26...1.22.0
[1.22.1]: https://github.com/lucatume/wp-browser/compare/1.22.0...1.22.1
[1.22.2]: https://github.com/lucatume/wp-browser/compare/1.22.1...1.22.2
[1.22.3]: https://github.com/lucatume/wp-browser/compare/1.22.2...1.22.3
[1.22.4]: https://github.com/lucatume/wp-browser/compare/1.22.3...1.22.4
[1.22.5]: https://github.com/lucatume/wp-browser/compare/1.22.4...1.22.5
[1.22.6]: https://github.com/lucatume/wp-browser/compare/1.22.5...1.22.6
[1.22.6.1]: https://github.com/lucatume/wp-browser/compare/1.22.6...1.22.6.1
[1.22.7]: https://github.com/lucatume/wp-browser/compare/1.22.6.1...1.22.7
[1.22.7.1]: https://github.com/lucatume/wp-browser/compare/1.22.7...1.22.7.1
[1.22.8]: https://github.com/lucatume/wp-browser/compare/1.22.7.1...1.22.8
[2.0]: https://github.com/lucatume/wp-browser/compare/1.22.8...2.0
[2.0.1]: https://github.com/lucatume/wp-browser/compare/2.0...2.0.1
[2.0.2]: https://github.com/lucatume/wp-browser/compare/2.0.1...2.0.2
[2.0.3]: https://github.com/lucatume/wp-browser/compare/2.0.2...2.0.3
[2.0.4]: https://github.com/lucatume/wp-browser/compare/2.0.3...2.0.4
[2.0.5]: https://github.com/lucatume/wp-browser/compare/2.0.4...2.0.5
[2.0.5.1]: https://github.com/lucatume/wp-browser/compare/2.0.5...2.0.5.1
[2.0.5.2]: https://github.com/lucatume/wp-browser/compare/2.0.5.1...2.0.5.2
[2.1]: https://github.com/lucatume/wp-browser/compare/2.0.5.2...2.1
[2.1.1]: https://github.com/lucatume/wp-browser/compare/2.1...2.1.1
[2.1.2]: https://github.com/lucatume/wp-browser/compare/2.1.1...2.1.2
[2.1.3]: https://github.com/lucatume/wp-browser/compare/2.1.2...2.1.3
[2.1.4]: https://github.com/lucatume/wp-browser/compare/2.1.3...2.1.4
[2.1.5]: https://github.com/lucatume/wp-browser/compare/2.1.4...2.1.5
[2.1.6]: https://github.com/lucatume/wp-browser/compare/2.1.5...2.1.6
[2.2.0]: https://github.com/lucatume/wp-browser/compare/2.1.6...2.2.0
[2.2.1]: https://github.com/lucatume/wp-browser/compare/2.2.0...2.2.1
[2.2.2]: https://github.com/lucatume/wp-browser/compare/2.2.1...2.2.2
[2.2.3]: https://github.com/lucatume/wp-browser/compare/2.2.2...2.2.3
[2.2.4]: https://github.com/lucatume/wp-browser/compare/2.2.3...2.2.4
[2.2.5]: https://github.com/lucatume/wp-browser/compare/2.2.4...2.2.5
[2.2.6]: https://github.com/lucatume/wp-browser/compare/2.2.5...2.2.6
[2.2.7]: https://github.com/lucatume/wp-browser/compare/2.2.6...2.2.7
[2.2.8]: https://github.com/lucatume/wp-browser/compare/2.2.7...2.2.8
[2.2.9]: https://github.com/lucatume/wp-browser/compare/2.2.8...2.2.9
[2.2.10]: https://github.com/lucatume/wp-browser/compare/2.2.9...2.2.10
[2.2.11]: https://github.com/lucatume/wp-browser/compare/2.2.10...2.2.11
[2.2.12]: https://github.com/lucatume/wp-browser/compare/2.2.11...2.2.12
[2.2.13]: https://github.com/lucatume/wp-browser/compare/2.2.12...2.2.13
[2.2.14]: https://github.com/lucatume/wp-browser/compare/2.2.13...2.2.14
[2.2.15]: https://github.com/lucatume/wp-browser/compare/2.2.14...2.2.15
[2.2.16]: https://github.com/lucatume/wp-browser/compare/2.2.15...2.2.16
[2.2.17]: https://github.com/lucatume/wp-browser/compare/2.2.16...2.2.17
[2.2.18]: https://github.com/lucatume/wp-browser/compare/2.2.17...2.2.18
[2.2.19]: https://github.com/lucatume/wp-browser/compare/2.2.18...2.2.19
[2.2.20]: https://github.com/lucatume/wp-browser/compare/2.2.19...2.2.20
[2.2.21]: https://github.com/lucatume/wp-browser/compare/2.2.20...2.2.21
[2.2.22]: https://github.com/lucatume/wp-browser/compare/2.2.21...2.2.22
[2.2.23]: https://github.com/lucatume/wp-browser/compare/2.2.22...2.2.23
[2.2.24]: https://github.com/lucatume/wp-browser/compare/2.2.23...2.2.24
[2.2.25]: https://github.com/lucatume/wp-browser/compare/2.2.24...2.2.25
[2.2.26]: https://github.com/lucatume/wp-browser/compare/2.2.25...2.2.26
[2.2.27]: https://github.com/lucatume/wp-browser/compare/2.2.26...2.2.27
[2.2.28]: https://github.com/lucatume/wp-browser/compare/2.2.27...2.2.28
[2.2.29]: https://github.com/lucatume/wp-browser/compare/2.2.28...2.2.29
[2.2.30]: https://github.com/lucatume/wp-browser/compare/2.2.29...2.2.30
[2.2.31]: https://github.com/lucatume/wp-browser/compare/2.2.30...2.2.31
[2.2.32]: https://github.com/lucatume/wp-browser/compare/2.2.31...2.2.32
[2.2.33]: https://github.com/lucatume/wp-browser/compare/2.2.32...2.2.33
[2.2.34]: https://github.com/lucatume/wp-browser/compare/2.2.33...2.2.34
[2.2.35]: https://github.com/lucatume/wp-browser/compare/2.2.34...2.2.35
[2.2.36]: https://github.com/lucatume/wp-browser/compare/2.2.35...2.2.36
[2.2.37]: https://github.com/lucatume/wp-browser/compare/2.2.36...2.2.37
[2.3.0]: https://github.com/lucatume/wp-browser/compare/2.2.37...2.3.0
[2.3.1]: https://github.com/lucatume/wp-browser/compare/2.3.0...2.3.1
[2.3.2]: https://github.com/lucatume/wp-browser/compare/2.3.1...2.3.2
[2.3.3]: https://github.com/lucatume/wp-browser/compare/2.3.2...2.3.3
[2.3.4]: https://github.com/lucatume/wp-browser/compare/2.3.3...2.3.4
[2.4.0]: https://github.com/lucatume/wp-browser/compare/2.3.4...2.4.0
[2.4.1]: https://github.com/lucatume/wp-browser/compare/2.4.0...2.4.1
[2.4.2]: https://github.com/lucatume/wp-browser/compare/2.4.1...2.4.2
[2.4.3]: https://github.com/lucatume/wp-browser/compare/2.4.2...2.4.3
[2.4.4]: https://github.com/lucatume/wp-browser/compare/2.4.3...2.4.4
[2.4.5]: https://github.com/lucatume/wp-browser/compare/2.4.4...2.4.5
[2.4.6]: https://github.com/lucatume/wp-browser/compare/2.4.5...2.4.6
[2.4.7]: https://github.com/lucatume/wp-browser/compare/2.4.6...2.4.7
[2.4.8]: https://github.com/lucatume/wp-browser/compare/2.4.7...2.4.8
[2.5.0]: https://github.com/lucatume/wp-browser/compare/2.4.8...2.5.0
[2.5.1]: https://github.com/lucatume/wp-browser/compare/2.5.0...2.5.1
[2.5.2]: https://github.com/lucatume/wp-browser/compare/2.5.1...2.5.2
[2.5.3]: https://github.com/lucatume/wp-browser/compare/2.5.2...2.5.3
[2.5.4]: https://github.com/lucatume/wp-browser/compare/2.5.3...2.5.4
[2.5.5]: https://github.com/lucatume/wp-browser/compare/2.5.4...2.5.5
[2.5.6]: https://github.com/lucatume/wp-browser/compare/2.5.5...2.5.6
[2.5.7]: https://github.com/lucatume/wp-browser/compare/2.5.6...2.5.7
[2.6.0]: https://github.com/lucatume/wp-browser/compare/2.5.7...2.6.0
[2.6.1]: https://github.com/lucatume/wp-browser/compare/2.6.0...2.6.1
[2.6.2]: https://github.com/lucatume/wp-browser/compare/2.6.1...2.6.2
[2.6.3]: https://github.com/lucatume/wp-browser/compare/2.6.2...2.6.3
[2.6.4]: https://github.com/lucatume/wp-browser/compare/2.6.3...2.6.4
[2.6.5]: https://github.com/lucatume/wp-browser/compare/2.6.4...2.6.5
[2.6.6]: https://github.com/lucatume/wp-browser/compare/2.6.5...2.6.6
[2.6.7]: https://github.com/lucatume/wp-browser/compare/2.6.6...2.6.7
[2.6.8]: https://github.com/lucatume/wp-browser/compare/2.6.7...2.6.8
[2.6.9]: https://github.com/lucatume/wp-browser/compare/2.6.8...2.6.9
[2.6.10]: https://github.com/lucatume/wp-browser/compare/2.6.9...2.6.10
[2.6.11]: https://github.com/lucatume/wp-browser/compare/2.6.10...2.6.11
[2.6.12]: https://github.com/lucatume/wp-browser/compare/2.6.11...2.6.12
[2.6.13]: https://github.com/lucatume/wp-browser/compare/2.6.12...2.6.13
[2.6.14]: https://github.com/lucatume/wp-browser/compare/2.6.13...2.6.14
[2.6.15]: https://github.com/lucatume/wp-browser/compare/2.6.14...2.6.15
[2.6.16]: https://github.com/lucatume/wp-browser/compare/2.6.15...2.6.16
[2.6.17]: https://github.com/lucatume/wp-browser/compare/2.6.16...2.6.17
[unreleased]: https://github.com/lucatume/wp-browser/compare/2.6.17...HEAD<|MERGE_RESOLUTION|>--- conflicted
+++ resolved
@@ -4,19 +4,17 @@
 
 ## [unreleased] Unreleased
 
-<<<<<<< HEAD
 ### Changed
 
 - Removed the `WithWpCli::executeBackgroundWpCliCommand` method, and, as a consequence, the `WPCLI::executeBackgroundWpCliCommand` method.
 - Removed the `symfony/process` dependency and replaced it with the `mikehaertl/php-shellcommand` one.
 - Removed the `wp-cli/wp-cli-bundle` dependency and replaced it with the `wp-cli/wp-cli` one.
-=======
+
 ## [2.6.17] 2020-11-17;
 
 ### Fixed
 
 - URL replacement issue in `DbDump` class
->>>>>>> 00debfb0
 
 ## [2.6.16] 2020-10-26;
 
