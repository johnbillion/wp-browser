SHELL := /bin/bash

TRAVIS_WP_FOLDER ?= "vendor/wordpress/wordpress"
TRAVIS_WP_URL ?= "http://wp.test"
TRAVIS_WP_DOMAIN ?= "wp.test"
TRAVIS_DB_NAME ?= "test_site"
TRAVIS_TEST_DB_NAME ?= "test"
TRAVIS_WP_TABLE_PREFIX ?= "wp_"
TRAVIS_WP_ADMIN_USERNAME ?= "admin"
TRAVIS_WP_ADMIN_PASSWORD ?= "admin"
TRAVIS_WP_SUBDOMAIN_1 ?= "test1"
TRAVIS_WP_SUBDOMAIN_1_TITLE ?= "Test Subdomain 1"
TRAVIS_WP_SUBDOMAIN_2 ?= "test2"
TRAVIS_WP_SUBDOMAIN_2_TITLE ?= "Test Subdomain 2"
TRAVIS_WP_VERSION ?= "latest"
COMPOSE_FILE ?= docker-compose.yml
CODECEPTION_VERSION ?= "^2.5"
PROJECT := $(shell basename ${CURDIR})

<<<<<<< HEAD
.PHONY: wp_dump cs_sniff cs_fix cs_fix_n_sniff ci_before_install ci_before_script ci_docker_restart ci_install ci_local_prepare ci_run ci_script pre_commit clean_wp_installations
=======
.PHONY: wp_dump \
	cs_sniff \
	cs_fix  \
	cs_fix_n_sniff  \
	ci_before_install  \
	ci_before_script \
	ci_docker_restart \
	ci_install  \
	ci_local_prepare \
	ci_run  \
	ci_script \
	pre_commit \
	require_codeception_2.5 \
	require_codeception_3
>>>>>>> 864efe7c

define wp_config_extra
if ( filter_has_var( INPUT_SERVER, 'HTTP_HOST' ) ) {
	if ( ! defined( 'WP_HOME' ) ) {
		define( 'WP_HOME', 'http://' . \$_SERVER['HTTP_HOST'] );
	}
	if ( ! defined( 'WP_SITEURL' ) ) {
		define( 'WP_SITEURL', 'http://' . \$_SERVER['HTTP_HOST'] );
	}
}
endef

# PUll all the Docker images this repository will use in building images or running processes.
docker_pull:
	images=( \
		'texthtml/phpcs' \
		'composer/composer:master-php5' \
		'phpstan/phpstan' \
		'wordpress:cli' \
		'billryan/gitbook' \
		'mhart/alpine-node:11' \
		'php:5.6' \
		'selenium/standalone-chrome' \
		'mariadb:latest' \
		'wordpress:php5.6' \
		'andthensome/alpine-surge-bash' \
	); \
	for image in "$${images[@]}"; do \
		docker pull "$$image"; \
	done;

# Builds the Docker-based parallel-lint util.
docker/parallel-lint/id:
	docker build --force-rm --iidfile docker/parallel-lint/id docker/parallel-lint --tag lucatume/parallel-lint:5.6

# Lints the source files with PHP Parallel Lint, requires the parallel-lint:5.6 image to be built.
lint: docker/parallel-lint/id
	docker run --rm -v ${CURDIR}:/app lucatume/parallel-lint:5.6 \
		--exclude /app/src/tad/WPBrowser/Compat/PHPUnit/Version8 \
		--colors \
		/app/src

cs_sniff:
	vendor/bin/phpcs --colors -p --standard=phpcs.xml $(SRC) --ignore=src/data,src/includes,src/tad/scripts,src/tad/WPBrowser/Compat -s src

cs_fix:
	vendor/bin/phpcbf --colors -p --standard=phpcs.xml $(SRC) --ignore=src/data,src/includes,src/tad/scripts -s src tests

cs_fix_n_sniff: cs_fix cs_sniff

# Updates Composer dependencies using PHP 5.6.
composer_update: composer.json
	docker run --rm -v ${CURDIR}:/app composer/composer:master-php5 update

# Runs phpstan on the source files.
phpstan: src
	docker run --rm -v ${CURDIR}:/app phpstan/phpstan analyse -l 5 /app/src/Codeception /app/src/tad

ci_setup_db:
	# Start just the database container.
	docker-compose -f docker/${COMPOSE_FILE} up -d db
	# Give the DB container some time to initialize.
	sleep 10
	# Create the databases that will be used in the tests.
	docker-compose -f docker/${COMPOSE_FILE} exec db bash -c 'mysql -u root -e "create database if not exists test_site"'
	docker-compose -f docker/${COMPOSE_FILE} exec db bash -c 'mysql -u root -e "create database if not exists test"'
	docker-compose -f docker/${COMPOSE_FILE} exec db bash -c 'mysql -u root -e "create database if not exists mu_subdir_test"'
	docker-compose -f docker/${COMPOSE_FILE} exec db bash -c 'mysql -u root -e "create database if not exists mu_subdomain_test"'
	docker-compose -f docker/${COMPOSE_FILE} exec db bash -c 'mysql -u root -e "create database if not exists empty"'

ci_setup_wp:
	# Clone WordPress in the vendor folder if not there already.
	if [ ! -d vendor/wordpress/wordpress ]; then mkdir -p vendor/wordpress && git clone https://github.com/WordPress/WordPress.git vendor/wordpress/wordpress; fi
	# Make sure the WordPress folder is write-able.
	sudo chmod -R 0777 vendor/wordpress

ci_before_install: ci_setup_db ci_setup_wp
	# Start the WordPress container.
	docker-compose -f docker/${COMPOSE_FILE} up -d wp
	# Fetch the IP address of the WordPress container in the containers network.
	# Start the Chromedriver container using that information to have the *.wp.test domain bound to the WP container.
	WP_CONTAINER_IP=`docker inspect -f '{{ .NetworkSettings.Networks.docker_default.IPAddress }}' wpbrowser_wp` \
	docker-compose -f docker/${COMPOSE_FILE} up -d chromedriver

ci_install:
	# Update Composer using the host machine PHP version.
	composer require codeception/codeception:"${CODECEPTION_VERSION}"
	# Copy over the wp-cli.yml configuration file.
	docker cp docker/wp-cli.yml wpbrowser_wp:/var/www/html/wp-cli.yml
	# Copy over the wp-config.php file.
	docker cp docker/wp-config.php wpbrowser_wp:/var/www/html/wp-config.php
	# Install WordPress in multisite mode.
	docker run -it --rm --volumes-from wpbrowser_wp --network container:wpbrowser_wp wordpress:cli wp core multisite-install \
		--url=${TRAVIS_WP_URL} \
		--base=/ \
		--subdomains \
		--title=Test \
		--admin_user=${TRAVIS_WP_ADMIN_USERNAME} \
		--admin_password=${TRAVIS_WP_ADMIN_PASSWORD} \
		--admin_email=admin@${TRAVIS_WP_DOMAIN} \
		--skip-email \
		--skip-config
	# Copy over the multisite htaccess file.
	docker cp docker/htaccess wpbrowser_wp:/var/www/html/.htaccess
	# Create sub-domain 1.
	docker run -it --rm --volumes-from wpbrowser_wp --network container:wpbrowser_wp wordpress:cli wp site create \
		--slug=${TRAVIS_WP_SUBDOMAIN_1} \
		--title=${TRAVIS_WP_SUBDOMAIN_1_TITLE}
	# Create sub-domain 2.
	docker run -it --rm --volumes-from wpbrowser_wp --network container:wpbrowser_wp wordpress:cli wp site create \
		--slug=${TRAVIS_WP_SUBDOMAIN_2} \
		--title=${TRAVIS_WP_SUBDOMAIN_2_TITLE}
	# Update WordPress database to avoid prompts.
	docker run -it --rm --volumes-from wpbrowser_wp --network container:wpbrowser_wp wordpress:cli wp core update-db \
		--network
	# Empty the main site of all content.
	docker run -it --rm --volumes-from wpbrowser_wp --network container:wpbrowser_wp wordpress:cli wp site empty --yes
	# Install the Airplane Mode plugin to speed up the Driver tests.
	if [ ! -d vendor/wordpress/wordpress/wp-content/plugins/airplane-mode ]; then \
		git clone https://github.com/norcross/airplane-mode.git \
			vendor/wordpress/wordpress/wp-content/plugins/airplane-mode; \
	fi
	docker run -it --rm --volumes-from wpbrowser_wp --network container:wpbrowser_wp wordpress:cli wp plugin activate airplane-mode
	# Make sure everyone can write to the tests/_data folder.
	sudo chmod -R 777 tests/_data
	# Export a dump of the just installed database to the _data folder of the project.
	docker run -it --rm --volumes-from wpbrowser_wp --network container:wpbrowser_wp wordpress:cli wp db export \
		/project/tests/_data/dump.sql

ci_before_script:
	# Build Codeception modules.
	codecept build

ci_script:
	codecept run acceptance
	codecept run cli
	codecept run climodule
	codecept run functional
	codecept run muloader
	codecept run unit
	codecept run webdriver
	codecept run wpfunctional
	codecept g:wpunit wploadersuite UnitExtension
	codecept run wploadersuite
	codecept run wpmodule
	codecept run wploader_wpdb_interaction

# Restarts the project containers.
ci_docker_restart:
	docker-compose -f docker/${COMPOSE_FILE} restart

# Make sure the host machine can ping the WordPress container
ensure_pingable_hosts:
	set -o allexport &&  source .env.testing &&  set +o allexport && \
	echo $${TEST_HOSTS} | \
	sed -e $$'s/ /\\\n/g' | while read host; do echo "\nPinging $${host}" && ping -c 1 "$${host}"; done

ci_prepare: ci_before_install ensure_pingable_hosts ci_install ci_before_script

ci_local_prepare: sync_hosts_entries ci_before_install ensure_pingable_hosts ci_install ci_before_script

ci_run: lint sniff ci_prepare ci_script

# Gracefully stop the Docker containers used in the tests.
down:
	docker-compose -f docker/docker-compose.yml down

# Builds the Docker-based markdown-toc util.
docker/markdown-toc/id:
	docker build --force-rm --iidfile docker/markdown-toc/id docker/markdown-toc --tag lucatume/md-toc:latest

# Re-builds the Readme ToC.
toc: docker/markdown-toc/id
	docker run --rm -it -v ${CURDIR}:/project lucatume/md-toc markdown-toc -i /project/README.md

# Produces the Modules documentation in the docs/modules folder.
module_docs: composer.lock src/Codeception/Module
	mkdir -p docs/modules
	for file in ${CURDIR}/src/Codeception/Module/*.php; \
	do \
		name=$$(basename "$${file}" | cut -d. -f1); \
		if	[ $${name} = "WPBrowserMethods" ]; then \
			continue; \
		fi; \
		class="Codeception\\Module\\$${name}"; \
		file=${CURDIR}/docs/modules/$${name}.md; \
		if [ ! -f $${file} ]; then \
			echo "<!--doc--><!--/doc-->" > $${file}; \
		fi; \
		echo "Generating documentation for module $${class} in file $${file}..."; \
		docs/bin/wpbdocmd generate \
			--visibility=public \
			--methodRegex="/^[^_]/" \
			--tableGenerator=tad\\WPBrowser\\Documentation\\TableGenerator \
			$${class} > doc.tmp; \
		if [ 0 != $$? ]; then rm doc.tmp && exit 1; fi; \
		echo "${CURDIR}/doc.tmp $${file}" | xargs php ${CURDIR}/docs/bin/update_doc.php; \
		rm doc.tmp; \
	done;

docker/gitbook/id:
	docker build --force-rm --iidfile docker/gitbook/id docker/gitbook --tag lucatume/gitbook:latest

duplicate_gitbook_files:
	cp ${CURDIR}/docs/welcome.md ${CURDIR}/docs/README.md

gitbook_install: docs/node_modules
	docker run --rm -v "${CURDIR}/docs:/gitbook" lucatume/gitbook gitbook install

gitbook_serve: docker/gitbook/id duplicate_gitbook_files module_docs gitbook_install
	docker run --rm -v "${CURDIR}/docs:/gitbook" -p 4000:4000 -p 35729:35729 lucatume/gitbook gitbook serve --live

gitbook_build: docker/gitbook/id duplicate_gitbook_files module_docs gitbook_install
	docker run --rm -v "${CURDIR}/docs:/gitbook" lucatume/gitbook gitbook build . /site
	rm -rf ${CURDIR}/docs/site/bin

remove_hosts_entries:
	echo "Removing project ${PROJECT} hosts entries..."
	sudo sed -n -i .orig '/## ${PROJECT} project - start ##/{x;d;};1h;1!{x;p;};$${x;p;}' /etc/hosts
	sudo sed -i .orig '/^## ${PROJECT} project - start ##/,/## ${PROJECT} project - end ##$$/d' /etc/hosts

sync_hosts_entries: remove_hosts_entries
	echo "Adding project ${project} hosts entries..."
	set -o allexport &&  source .env.testing &&  set +o allexport && \
	sudo -- sh -c "echo '' >> /etc/hosts" && \
	sudo -- sh -c "echo '## ${PROJECT} project - start ##' >> /etc/hosts" && \
	sudo -- sh -c "echo '127.0.0.1 $${TEST_HOSTS}' >> /etc/hosts" && \
	sudo -- sh -c "echo '## ${PROJECT} project - end ##' >> /etc/hosts"

# Export a dump of WordPressdatabase to the _data folder of the project.
wp_dump:
	docker run -it --rm --volumes-from wpbrowser_wp --network container:wpbrowser_wp wordpress:cli wp db export \
		/project/tests/_data/dump.sql

pre_commit: lint cs_sniff

<<<<<<< HEAD
clean_wp_installations:
	rm -rf tests/_output/wp-installations
	rm -rf tests/_output/installations
=======
require_codeception_2.5:
	rm -rf composer.lock vendor/codeception vendor/phpunit vendor/sebastian \
		&& composer require codeception/codeception:^2.5

require_codeception_3:
	rm -rf composer.lock vendor/codeception vendor/phpunit vendor/sebastian \
		&& composer require codeception/codeception:^3.0
>>>>>>> 864efe7c
<|MERGE_RESOLUTION|>--- conflicted
+++ resolved
@@ -17,9 +17,6 @@
 CODECEPTION_VERSION ?= "^2.5"
 PROJECT := $(shell basename ${CURDIR})
 
-<<<<<<< HEAD
-.PHONY: wp_dump cs_sniff cs_fix cs_fix_n_sniff ci_before_install ci_before_script ci_docker_restart ci_install ci_local_prepare ci_run ci_script pre_commit clean_wp_installations
-=======
 .PHONY: wp_dump \
 	cs_sniff \
 	cs_fix  \
@@ -32,9 +29,9 @@
 	ci_run  \
 	ci_script \
 	pre_commit \
+	clean_wp_installations \
 	require_codeception_2.5 \
 	require_codeception_3
->>>>>>> 864efe7c
 
 define wp_config_extra
 if ( filter_has_var( INPUT_SERVER, 'HTTP_HOST' ) ) {
@@ -271,16 +268,14 @@
 
 pre_commit: lint cs_sniff
 
-<<<<<<< HEAD
 clean_wp_installations:
 	rm -rf tests/_output/wp-installations
 	rm -rf tests/_output/installations
-=======
+
 require_codeception_2.5:
 	rm -rf composer.lock vendor/codeception vendor/phpunit vendor/sebastian \
 		&& composer require codeception/codeception:^2.5
 
 require_codeception_3:
 	rm -rf composer.lock vendor/codeception vendor/phpunit vendor/sebastian \
-		&& composer require codeception/codeception:^3.0
->>>>>>> 864efe7c
+		&& composer require codeception/codeception:^3.0