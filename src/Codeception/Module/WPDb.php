--- conflicted
+++ resolved
@@ -231,11 +231,6 @@
 
 	public function _cleanup($databaseKey = null, $databaseConfig = null) {
 		parent::_cleanup($databaseKey, $databaseConfig);
-
-=======
-	public function _cleanup($databaseKey = null, $databaseConfig = null) {
-		parent::_cleanup($databaseKey, $databaseConfig);
->>>>>>> Stashed changes
 		$this->blogId = 0;
 	}
 
@@ -2285,11 +2280,7 @@
 	 *
 	 * @return array An array of the deleted user(s) ID(s)
 	 */
-<<<<<<< HEAD
-	public function dontHaveUserInDatabaseWithEmail(string $userEmail, $purgeMeta = true) {
-=======
 	public function dontHaveUserInDatabaseWithEmail($userEmail, $purgeMeta = true) {
->>>>>>> 26a23adb
 		$data = $this->grabAllFromDatabase($this->grabUsersTableName(), 'ID', ['user_email' => $userEmail]);
 		if (!(is_array($data) && !empty($data))) {
 			return [];
