--- conflicted
+++ resolved
@@ -18,12 +18,10 @@
  */
 class WPCLI extends Module
 {
-<<<<<<< HEAD
     use WithWpCli;
 
-=======
     const DEFAULT_TIMEOUT = 60;
->>>>>>> c495d5f5
+    
     /**
      * @param string $path The absolute path to the target WordPress installation root folder.
      * }
@@ -164,19 +162,10 @@
             return;
         }
 
-<<<<<<< HEAD
         try {
             $this->wpCliRootDir = $this->getWpCliRootDir();
         } catch (\RuntimeException $e) {
             throw new ModuleException($this, $e->getMessage());
-=======
-        $this->wpCliRoot = dirname($ref->getFileName()) . '/../../';
-
-        $wpCliRootRealPath = realpath($this->wpCliRoot);
-
-        if (!empty($wpCliRootRealPath)) {
-            $this->wpCliRoot = $wpCliRootRealPath;
->>>>>>> c495d5f5
         }
 
         if (!is_dir($this->wpCliRootDir)) {
