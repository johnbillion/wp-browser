{
  "name": "lucatume/wp-browser",
  "type": "library",
  "description": "WordPress extension of the PhpBrowser class.",
  "keywords": [
    "wordpress",
    "codeception"
  ],
  "homepage": "http://github.com/lucatume/wp-browser",
  "license": "MIT",
  "authors": [
    {
      "name": "theAverageDev (Luca Tumedei)",
      "email": "luca@theaveragedev.com",
      "homepage": "http://theaveragedev.com",
      "role": "Developer"
    }
  ],
  "require": {
    "php": ">=5.6.0",
    "ext-pdo": "*",
    "ext-fileinfo": "*",
    "lucatume/wp-browser-commons": "^1.2.5",
    "wp-cli/wp-cli": "^1.1",
    "symfony/process": ">=2.7 <5.0",
    "antecedent/patchwork": "^2.0",
    "codeception/codeception": "~2.5.0",
    "gumlet/php-image-resize": "^1.6",
    "vlucas/phpdotenv": "^3.0"
  },
  "require-dev": {
<<<<<<< HEAD
    "mikey179/vfsStream": "^1.6"
=======
    "mikey179/vfsstream": "^1.6",
    "victorjonsson/markdowndocs": "dev-master#f1f70b2bb9a59d1447796b271286eb409c4a3a60",
    "erusev/parsedown": "^1.7"
>>>>>>> 7a300f57
  },
  "autoload": {
    "psr-4": {
      "Codeception\\": "src/Codeception",
      "tad\\": "src/tad"
    },
    "files": [
      "src/tad/WPBrowser/functions.php"
    ]
  }
}<|MERGE_RESOLUTION|>--- conflicted
+++ resolved
@@ -29,13 +29,9 @@
     "vlucas/phpdotenv": "^3.0"
   },
   "require-dev": {
-<<<<<<< HEAD
-    "mikey179/vfsStream": "^1.6"
-=======
     "mikey179/vfsstream": "^1.6",
-    "victorjonsson/markdowndocs": "dev-master#f1f70b2bb9a59d1447796b271286eb409c4a3a60",
+    "victorjonsson/": "dev-master",
     "erusev/parsedown": "^1.7"
->>>>>>> 7a300f57
   },
   "autoload": {
     "psr-4": {
