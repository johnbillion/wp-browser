--- conflicted
+++ resolved
@@ -4,10 +4,9 @@
 
 ##[unreleased] Unreleased
 
-<<<<<<< HEAD
 ##[1.14.2] 2016-06-10
 ### Added
-- support for the `urlReplacement` configuration parameter in `WPDb` module to prevent attempts at hard-coded URL replacement in dump file
+
 
 ##[1.14.1] 2016-06-09
 ### Changed
@@ -15,19 +14,12 @@
 
 ##[1.14.0] 2016-06-09
 ### Added
-- the `WPRequests` module
+
 
 ### Changed
 - renamed the `wpunit` suite to `integration` to stick with proper TDD terms (thanks @davert)
 - updated `wpcept` `bootstrap` and `bootstrap:pyramid` commands to scaffold suites closer in modules to TDD practices
 - `WPBrowser` and `WPWebDriver` `loginAs` and `loginAsAdmin` methods will now return an array of access credentials and cookies to be used in requests
-=======
-### Added
-- the `bootstrapActions` parameter of the `WPLoader` module will now accept static method signatures
-
-### Changed
-- WordPress installation for `WPLoader` module happens now in an isolated process
->>>>>>> a869b80b
 
 ##[1.13.3] 2016-06-07
 ### Changed
