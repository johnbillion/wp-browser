# Change Log
All notable changes after version 1.6.16 to this project will be documented in this file.
This project adheres to [Semantic Versioning](http://semver.org/).

## [unreleased] Unreleased
### Removed
<<<<<<< HEAD
- the `haveOrUpdateInDatabase` method from `WPDb` module
- the `ExtendedDb` class
- the requirement of the `lucatume/wp-snaphot-assertions` package
- the `\tad\WPBrowser\Snapshot\WPHtmlOutputDriver` class
- the `wpcept` binaries
### Fixed
- compatibility with Codeception `2.5.0` updating the `WPDb` class
### Changed
- PHP requirement lowered to PHP 5.6
- removed the limit to Codeception version
- the Docker CI stack
=======
- removed `lucatume/wp-snapshot-assertions` from the required packages
- removed the `tad\WPBrowser\Snapshot\WPHtmlOutputDriver` proxy class and  the `lucatume/wp-snapshot-assertions` dependency
- removed the `wpcept` and `wpcept.bat` deprecated binaries
- removed the `Codeception\Command\DbSnapshot` command
- removed the `tad\Codeception\Command\SearchReplace` command from the template
- removed the `lucatume/codeception-setup-local` dependency

### Changed
- lowered the PHP required version from 7.0 to 5.6

### Added
- add a `.gitattributes` file to stop littering people's vendor library (sorry, my bad)
>>>>>>> 26a23adb

## [2.1.6] 2018-09-25;
### Fixed
- set an upper version bound for Codeception of `2.4.5` to avoid incompatibility issues between `WPDb` and `Db` modules

## [2.1.5] 2018-08-01;
### Fixed
- add the `waitlock` parameter to the `WPDb` template configuration
- make sure the `waitlock` parameter is set in `WPDb` module configuration

## [2.1.4] 2018-05-08;
### Fixed
- the `comment_count` of posts to which comments were added using `WPDb::haveCommentInDatabase` (thanks @ptrkcsk)

### Added
- the `WPDb::countRowsInDatabase` method

## [2.1.3] 2018-05-07;
### Fixed
- check for an existing `.env` file when initializing and ask for the `.env` file name in the init command

## [2.1.2] 2018-04-26;
### Added
- the `WPDb::grabUsersTableName` method to the `WPdb` module
- the `WPDb::dontHaveUserInDatabaseWithEmail` method to the `WPDb` module

## [2.1.1] 2018-04-25;
### Changed
- make the `codecept init wpbrowser` command scaffold the `codeception.dist.yml` file

## [2.1] 2018-04-17;
### Added
- `.env` file based variable setup in the `codecept init wpbrowser` command

## [2.0.5.2] 2018-04-05;
### Fixed
- typos in the readme (thanks @mboldt)
- restore the inclusion of some `WPLoader` required files in the `src/includes/bootstrap.php` file; those were erroneously removed in `2.0` (thanks @rahularyan)

### Added
- the `wpbrowser_includes_dir` function to provide a way to get the path to the `src/includes` folder or files in it

## [2.0.5.1] 2018-03-20;
### Fixed
- missing use of the installation filters when using `WPLoader`  isolated install

## [2.0.5] 2018-03-20;
### Added
- support for installation filters, via the `$wp_tests_options['installation_filters']` global, in the `WPLoader` module

## [2.0.4] 2018-03-16;
### Fix
- restore the loading of utility files in `WPLoader` module bootstrap file

## [2.0.3] 2018-03-14;
### Fixed
- reference to the `WPHtmlOutputDriver` class from the `wp-snapshot-assertions` package

## [2.0.2] 2018-03-10;
### Changed
- moved the snapshot assertions related code from this package to the `lucatume/wp-snapshot-assertions` one
- the `tad\WPBrowser\Snapshot\WPHtmlOutputDriver` is now just an extension of the `tad\WP\Snapshots\WPHtmlOutputDriver` class from the `lucatume/wp-snapshot-assertions` package.

## [2.0.1] 2018-03-06;
### Fixed
- restore loading of the utils file in the WPLoader module, was erroneously removed in v2.0

## [2.0] 2018-03-03;
### Removed
- support for PHP 5.6 to be handled in branch `php-56-compat`

### Added
- require PHP 7.0

## [1.22.8] 2018-02-28;
### Fixed
- an issue with Windows directory separators in the `Wpbrowser` template (thanks @zdenekca)

## [1.22.7.1] 2018-02-28;
### Fixed
- PHPUnit version to use <7 for incompatibility issues

## [1.22.7] 2018-02-27;
### Added
- more PHPUnit 6+ aliases in the shims file to allow for use of older tests with newer PHPUnit versions not providing `PHPUnit_Framwork_` classes

## [1.22.6.1] 2018-02-14;
### Fixed
- remove unused `check` method from `WPHtmlOutputDriver` class

## [1.22.6] 2018-02-14;
### Added
- support for "tolerable differences" in the `WPHtmlOutputDriver` class

## [1.22.5] 2018-02-12;
### Added
- fix pre-4.7 testcase incompatibility in `WPTestCase` class (thanks @zlinke77)

## [1.22.4] 2018-02-09;
### Added
- PHP 7.2 tests (thanks @tangrufus)

### Fixed
- replaced call to deprecated `each` in file (thanks @tangrufus)

## [1.22.3] 2018-01-30;
### Fixed
- removed the faulty `output` parameter from the `WPCLI::cli` method
- fixed issues witht `WPCLI` module arguments escaping

## [1.22.2] 2018-01-27;
### Changed
- updated the `WPHtmlOutputDriver` class to support the optional `snapshotUrl` argument to focus the URL replacement

## [1.22.1] 2018-01-26;
### Fixed
- add the `electrolinux/phpquery` dependency as non dev one

## [1.22.0] 2018-01-26;
### Fixed
- added wait operation to `WPBrowserMethods` to try and tackle the missing login form issue () 
- replace `eventviva/php-image-resize` dependency with `gumlet/php-image-resize`
- added the `WPHtmlOutputDriver` class to allow comparison of WordPress specific HTML output using the `spatie/phpunit-snapshot-assertions` library

## [1.21.26] 2018-01-15;
### Fixed
- a variable reference issue in the `WPDb` module (thanks @jcabot)

## [1.21.25] 2018-01-11;
### Fixed
- an issue that was preventing `WPDb::haveAttachmentInDatabase` method from working correctly

## [1.21.24] 2018-01-11;
### Changed
- broader version constraints for `symfony/process` package
- move the `eventviva/php-image-resize` dependency to `require` in place of `require-dev`

## [1.21.23] 2017-12-13;
### Fixed
- fixed an `ExtendedDbDriver` signature issue (thanks @kouratoras)
- better handling of user input and error in `wpbrowser` template
- fixed an issue where files with `declare` type instructions would trigger fatal errors when using `WPLoader` module in `multisite` mode (thanks @jbrinley)

## [1.21.22] 2017-11-27;
### Fixed
- serialization issue in WP-Loader module (thanks @johnnyhuy)

## [1.21.21] 2017-11-24;
### Fixed
- user defined suite names are now respected during `init wpbrowser` based scaffolding process

## [1.21.20] 2017-10-10;
### Fixed
- a WordPress 4.6 related issue with hook saving (issue #108)

## [1.21.19] 2017-10-09;
### Fixed
- Travis CI tests
- restored the creation of blog tables when using `WPDb::haveBlogInDatabase` or `WPDb::haveManyBlogsInDatabase` methods

## [1.21.18] 2017-09-26
### Fixed
- `WPDb`: a more efficient regex to parse the dump (thanks @slaFFik)
- `WPDb`: avoid running the dump through URL replacement functions if `urlReplacement` has been deactivated in config (thanks @slaFFik)
- `WPDb`: avoid running the dump through white space removal, thus loading it in memory, if `populator` is being used (thanks @slaFFik)

## [1.21.17] 2017-08-21
### Fixed
- an issue where some checks could be made by the `WPTestCase` class on non-existing folders

## [1.21.16] 2017-08-12
### Fixed
- an issue in the `WPFilesystem` module that would not allow scaffolding mu-plugins

## [1.21.15] 2017-08-09
### Fixed and changed
- moved the `rrmdir` function to wp-browser `functions.php` file and removed it from the `tests/_support/functions.php` file

## [1.21.14] 2017-08-02
### Fixed
- an issue with symbolic linking of the root dir

## [1.21.13] 2017-07-28
### Fixed
- more sane support for `--quiet` and `--no-interaction` options in `WPBrowser` template (issue #95 cont.)

## [1.21.12] 2017-07-26
### Fixed
- support for `--quiet` and `--no-interaction` options in `WPBrowser` template (issue #95)

## [1.21.11] 2017-07-19
### Fixed
- an issue preventing writes in the `WPFilesystem::writeToUploadedFile` method

### Added
- `attachment` post type methods to the `WPDb` module

## [1.21.10] 2017-07-14
### Added
- support for environments in the `rootFolder` parameter of the Symlinker extension

## [1.21.9] 2017-07-14
### Fixed
- issue where users table would be set to `wp_users` in `WPDb::grabUserIdFromDatabase()` method (thanks @gundamew)

## [1.21.8] 2017-07-12
### Added
- first version of the `WPFilesystem` module

## [1.21.7] 2017-07-07
### Fixed
- removed excessive bracket in `WPBrowser` template

## [1.21.6] 2017-07-06
### Changed
- switch to `.env` based configuration for tests
- fix an issue where in some cases (e.g. CLI) `WPLoader` module set to `loadOnly: true` would generate errors

## [1.21.5] 2017-06-30
### Fixed
- issue with `WPDb::haveOrUpdateInDatabase` method

## [1.21.4] 2017-06-21
### Fixed
- `WPDb` module sql dump file handling issue (#81)
- `WordPress` module issue related to IP spoofing

## [1.21.3] 2017-06-07
### Fixed
- load file required by `attachment` factory before accessing it (`WPLoader` module in `loadOnly` configuration)
- domain replacement in SQL dump file in `WPDb` module

## [1.21.2] 2017-06-06
### Fixed
- added missing vars to bootstrap template

## [1.21.1] 2017-06-05
### Fixed
- PHP7 syntax issue

## [1.21.0] 2017-06-05
### Added
- support for Codeception `2.3`
- experimental support for PHPUnit `6.0`
- support for user-land SQL dump file import in `WPDb` module (thanks @sc0ttkclark)

### Changed
- the `wpcept` command is now deprecated in favour of a template based solution

### Removed
- the `generate:phpunitbootstrap` command

## [1.20.1] 2017-05-23
### Changed
- locked `codeception/codeception` version at `~2.2.0` while support for version `2.3` is developed
- moved the `codeception/codeception` requirement to the `require` section
- updated the code of `dontHaveInDatabase` type methods of `WPDb` to remove meta of handled objects by default
 
## [1.20.0] 2017-05-15
### Added
- added support for "just loading WordPress" to the WPLoader module using the `loadOnly` parameter

## [1.19.15] 2017-05-01
### Changed
- added Y offset to the plugin activation functions to avoid overlap with the admin bar

## [1.19.14] 2017-04-28
### Fixed
- wording and example about `window_size` parameter of `WPWebDriver` module in the README (thanks @petemolinero)
- wording of the `WordPress` module description (thanks @azavisha)
- issue where plugin would not be activated when alpha positioned at the bottom of a long list (issue #64)

### Changed
- allow the `activatePlugin` and `deactivatePlugin` of `WPBrowser` and `WPWebDriver` modules to accept an array of plugin slugs to activate

## [1.19.13] 2017-03-25
### Changed
- updated `wp-cli` version requirement to `1.1` (thanks @TangRufus)

## [1.19.12] 2017-03-10
### Fixed
- wait for login form elements in `loginAs` and `loginAsAdmin` `WpWebDriver' methods (thanks @TangRufus)

## [1.19.11] 2017-02-20
### Fixed
- missing `$_SERVER['SERVER_NAME']` var in the `WordPress` connector that would trigger notices from WordPress `general-template.php` file

### Changed
- cleaned the `WordPress` module from duplicated methods and added missind documentation blocks

## [1.19.10] 2017-02-14
### Fixed
- if the `pluginsFolder` parameter of the `WPLoader` module is defined use it to set the `WP_PLUGIN_DIR` constant

## [1.19.9] 2017-02-14
### Fixed
- missing support for custom plugin and content paths in `WPLoader` isolated install (thanks @borkweb)

## [1.19.8] 2017-01-25
### Changed
- output return in `WPCLI` module: will now return the line if the command output is just one line

## [1.19.7] 2017-01-25
### Fixed
- fixed an issue where command line options where ignored during non-interactive `bootstrap` and `bootstrap:pyramid` commands

## [1.19.6] 2017-01-25
### Added
- new REST API controller and post type controller test cases
- commands to REST API controller and post type controller test cases

### Fixed
- issue when using `isolatedInstall: false` that would generate an error on `add_filter`
- removed deprecated blog insertion instruction from same scope installation script that would cause db error output
- cookie generation issues in the `WordPress` module

### Changed
- refreshed factories, testcases and code from Core suite

## [1.19.5] 2016-12-07
### Fixed
- `WPLoader` module WordPress 4.7 compatibility issues, [#60](https://github.com/lucatume/wp-browser/issues/60)

## [1.19.4] 2016-11-30
### Fixed
- `WPCLI` module exception on non string output, [#59](https://github.com/lucatume/wp-browser/issues/59)

## [1.19.3] 2016-11-24
### Fixed
- `WordPress` module serialization issue

## [1.19.2] 2016-11-16
### Fixed
- autoload file issue

## [1.19.1] 2016-11-15
### Added
- support for `tax_input` in place of `terms` in `WPDb` module to stick with `wp_insert_post` function convention
- support for `meta_input` in place of `meta` in `WPDb` module to stick with `wp_insert_post` function convention

## [1.19.0] 2016-11-13
### Added
- network activation of plugins in multisite `WPLoader` tests

### Fixed
- more verbose output for `WPLoader` isolated installation process

## [1.18.0] 2016-11-02
### Added
- support for `--type` option in `wpcept bootstrap` interactive mode
- theme activation during `WPLoader` module activation
- the Copier extension

## [1.17.0] 2016-10-25
### Added
- first version of interactive mode to the `bootstrap` command
- first version of interactive mode to the `bootstrap:pyramid` command
- support for the `theme` configuration parameter in the `WPLoader` module configuration

### Fixed
- plugin activation/deactivation in `WPBrowser` module, thanks [Ippey](https://github.com/Ippey) 

## [1.16.0] 2016-09-05
### Added
- WPCLI module to use and access [wp-cli](http://wp-cli.org/) functionalities from within tests

### Changed
- Travis configuration file `.travis.yml` to use [external Apache setuup script](https://github.com/lucatume/travis-apache-set)

## [1.15.3] 2016-08-19
### Addded
- Travis CI integration

### Fixed
- a smaller issue with tests for the `WPBootstrapper` module and `DbSnapshot` command

## [1.15.2] 2016-08-10
### Fixed
- `WordPress` module not dumping page source on failure (thanks @kbmt)

### Changed
- better uri parsing in `WordPres` module (thanks @kbmt)

## [1.15.1] 2016-07-22
### Fixed
- missing back-compatibility configuration call in `WPBrowser` and `WPWebDriver` modules

## [1.15.0] 2016-07-19
### Added
- the `bootstrapActions` parameter of the `WPLoader` module will now accept static method signatures
- the `WordPress` module to be used for real functional tests
- support for the `rootFolder` parameter in the `Symlinker` extension

### Changed
- the parameter to specify the path to the admin area in the `WPBrowser` and `WPWebDriver` modules has been renamed to `adminPath`, was previously `adminUrl`
- default modules configurations to reflect new module usage

### Removed
- the `WPRequests` module to use the `WordPress` functional module in its place

## [1.14.3] 2016-06-10
### Changed
- the `WPLoader` module will now run the installation process in a separate process by default (thanks @jbrinley)

### Fixed
- issue with multisite database dumps and domain replacement (thanks @LeRondPoint)

## [1.14.2] 2016-06-10
### Added
- support for the `urlReplacement` configuration parameter in `WPDb` module to prevent attempts at hard-coded URL replacement in dump file

## [1.14.1] 2016-06-09
### Changed
- the `WPDb` module will try to replace the existing dump file hard-coded url with the one specified in the configuration during initialization

## [1.14.0] 2016-06-09
### Added


### Changed
- renamed the `wpunit` suite to `integration` to stick with proper TDD terms (thanks @davert)
- updated `wpcept` `bootstrap` and `bootstrap:pyramid` commands to scaffold suites closer in modules to TDD practices
- `WPBrowser` and `WPWebDriver` `loginAs` and `loginAsAdmin` methods will now return an array of access credentials and cookies to be used in requests

## [1.13.3] 2016-06-07
### Changed
- `WPTestCase` now extends `Codeception\Test\Unit` class

## [1.13.2] 2016-06-06
### Fixed
- Symlinker extension event hooking

## [1.13.1] 2016-06-06
### Fixed
- issue with Symlinker unlinking operation

## [1.13.0] 2016-06-03
### Changed
- updated code to follow `codeception/codeception` 2.2 update

## [1.12.0] 2016-06-01
### Added
- the `WPQueries` module

## [1.11.0] 2016-05-24
### Added
- `lucatume/codeception-setup-local` package requirement
- `wpcept setup` command shimming (from `lucatume/codeception-setup-local` package)
- `wpcept setup:scaffold` command shimming (from `lucatume/codeception-setup-local` package)
- `wpcept search-replace` command shimming (from `lucatume/codeception-setup-local` package)
- `wpdcept db:snapshot` command
- `lucatume/wp-browser-commons` package requirement

### Changed
- moved common code to `lucatume/wp-browser-commons` package

## [1.10.12] 2016-05-09
### Fixed
- `wpdb` reconnection procedure in WPBootstrapper module

## [1.10.11] 2016-05-05
### Added
- environments based support in `tad\WPBrowser\Extension\Symlinker` extension

## [1.10.10] 2016-05-04
### Added
- the `tad\WPBrowser\Extension\Symlinker` extension

### Changed
- update check deactivation when bootstrapping WordPress using the `WPBootstrapper` module
- updated core suite PHPUnit test files to latest version

## [1.10.9] 2016-05-03
### Fixed
- wrongly merged code from development version (thanks @crebacz for the prompt message!)
- warnings in `WPDb` module due to hasty use of array manipulation function

### Removed
- unreliable support for multisite scaffolding from WPDb module

## [1.10.8] 2016-05-02
### Fixed
- missing `blogs` table initialization on multisite installation tests with `WPLoader` module

## [1.10.7] 2016-03-30
### Fixed
- faulty active plugin option setting

## [1.10.6] 2016-03-30
### Fixed
- fixed db driver initialization in `WPDb::_cleanup` method

## [1.10.5] 2016-03-20
### Fixed
- plugin activation and deactivation related methods for WPBrowser and WPWebDriver modules (thanks @dimitrismitsis)

## [1.10.4] 2016-02-23
### Fixed
- `WPBootstrapper` module `wpdb` connection and re-connection process

## [1.10.3] 2016-02-22
### Added
- `WPBrowserMethods::amOnAdminPage` method, applies to WPWebDriver and WPBrowser modules
- `WPBootstrapper::setPermalinkStructureAndFlush` method 
- `WPBootstrapper::loadWpComponent` method 

## [1.10.0] 2016-02-18
### Modified
- the `WPBrowser` and `WpWebDriver` `activatePlugin` to use DOM in place of strings (l10n friendly)
- the `WPBrowser` and `WpWebDriver` `deactivatePlugin` to use DOM in place of strings (l10n friendly)

### Added
- the WPBootstrapper module

## [1.9.5] 2016-02-15
### Fixed
- wrong scaffolding structure when using the `wpcept bootstrap:pyramid command`

###Added
- the `wpunit` test suite to the ones scaffolded by default when using the `bootstrap:pyramid` command

## [1.9.4] 2016-01-20 
### Fixed
- proper name of `WPAjaxTestCase` class

## [1.9.3] 2016-01-20
### Added
- `wpunit` suite generation when using the `wpcept:bootstrap` command

### Changed
- provisional redirect status `301` to `302` in temporary `.htaccess` file used by `WPDb::haveMultisisiteInDatabase` method

### Removed
- `update` and `checkExistence` deprecated parameters from WPDb module

## [1.9.2] 2016-01-09
### Added
- the `$sleep` parameter to the `WPDb::haveMultisiteInDatabase` method
- missing `WPDb::$blogId` reset in cleanup method
- the `WPDb::useTheme` method
- the `WPDb::haveMenuInDatabase` method
- the `WPDb::haveMenuItemInDatabase` method
- the `WPDb::seeTermRelationshipInDat` method

## [1.9.1] 2016-01-07
### Fixed
- wrong table prefix in `WPDb::grabPrefixedTableNameFor` method for main blog when switching back to main blog.
### Removed
- the `WPDb::hitSite` method as not used anymore in code base.

## [1.9.0] 2015-12-23
### Changed
- the `WPDb::haveMultisiteInDatabase` method will now scaffold browser accessible multisite installations starting from a single site one
- WPDb module will drop tables created during multisite scaffolding

### Added
- `$autoload` parameter to `WPDb::haveOptionInDatabase` method
- `wpRootFolder` optional config parameter to the `WPDb` module

## [1.8.11] 2015-12-17
### Fixed
- added a check in embedded `bootstrap.php` file of WPLoader module for defined multisite vars

## [1.8.10] 2015-12-11
### Changed
- `WPTestCase` class now set the `$backupGlobals` to `false` by default
- removed default `$backupGlobals` value setting from test template

## [1.8.9] 2015-12-10
### Changed
- memory limit constants (`WP_MEMORY_LIMIT` and `WP_MAX_MEMORY_LIMIT`) will now check for pre-existing definitions in WPLoader module bootstrap

## [1.8.8] 2015-12-08
### Added
- blogs related methods to the WPDb module
- `haveMany` methods in WPDb module will now parse and compile [Handlebars PHP](https://github.com/XaminProject/handlebars.php "XaminProject/handlebars.php · GitHub") templates

### Changed
- renamed `haveMultisite` method to `haveMultisiteInDatabase` in WPDb module
### Removed
- `haveLinkWithTermInDatabase` method from WPDb module

## [1.8.7] 2015-12-07
### Added
- the `seeTableInDatabase` method to WPDb module
- the `haveMultisiteInDatabase` method to WPDb module
- multisite table `grabXTAbleName` methods to WPDb module

### Changed
- `havePostmetaInDatabase` method name to `havePostMetaInDatabase` in WPDb module

## [1.8.6] 2015-12-04
### Fixed
- issue with password validation in WPDb module

## [1.8.5] 2015-12-03
### Added
- `haveManyTermsInDatabase` method to WPDb module
- `seeTermTaxonomyInDatabase` method to WPDb module
- `dontSeeTermTaxonomyInDatabase` method to WPDb module
- `haveTermMetaInDatabase` method to WPDb module
- `grabTermMetaTableName` method to WPDb module
- `seeTermMetaInDatabase` method to WPDb module
- `dontHaveTermMetaInDatabase` method to WPDb module
- `dontSeeTermMetaInDatabase` method to WPDb module
- the possibility to have user meta in the database while inserting the user using `haveUserInDatabase` WPDb module method

### Changed
- WPDb `havePostMetaInDatabase` will not add a row for each element in an array meta value but serialize it

## [1.8.4] 2015-12-03
### Added
- `haveManyUsersInDatabase` method to WPDb module

### Changed
- links related methods in WPDb module

## [1.8.3] 2015-12-02
### Changed
- comments related methods in WPDb module

## [1.8.2] 2015-11-30
### Added
- terms related methods to WPDb module
- terms insertion capability to the `havePostInDatabase` and `haveManyPostsInDatabase` WPDb methods

## [1.8.1a] 2015-11-27
### Fixed
- fixed redundant logic in `WPDb::seeTermInDatabase` and `WPDb::dontSeeTermInDatabase` methods

## [1.8.1] 2015-11-27
### Changed
- reworked term related methods in WPDb module

## [1.8.0] 2015-11-26
### Added
- user and user meta related methods to the WPDb module
- options related methods to the WPDb module
- post and post meta related methods to the WPDb module

### Fixed
- duplicate call to globals definition in `install.php` file
- renamed file creating issues on with case sensitive systems (thanks @barryhuges)

### Changed
- some `seeInDatabase` method syntax

## [1.7.16a] 2015-11-18 
### Fixed
- the `_delete_all_posts` function in the automated tests bootstrap file now runs without any filters/actions hooked

## [1.7.15] 2015-11-17
### Fixed
- namespace of the `WPRestApiTestCase` class
- multiple loading of factory and Trac ticket classes in `WPTestCase` and `WP_UnitTestCase` classes
- windows and PHP 5.4 compatibility problems (thanks @zdenekca)

### Changed
- tested and modified WPDb user related methods
- `dontHaveOptionInDatabase` method from the `WPDb` module class

### Added
- user and user meta related methods to the `WPDb` module
- options and transients related methods to the `WPDb` module

## [1.7.14] 2015-11-10
### Fixed
- call to deprecated `delete` driver method in `ExtendedDb` module

## [1.7.13] 2015-11-10
### Added
- the `\Codeception\TestCase\WPTestCase`, an extension of the base Codeception test case and a copy of the core `WP_UnitTestCase` class
- the `\Codeception\TestCase\WPCanonicalTestCase`, an extension of the base Codeception test case and a copy of the core `WP_Canonical_UnitTestCase` class
- the `\Codeception\TestCase\WPAjaxTestCase`, an extension of the base Codeception test case and a copy of the core `WP_Ajax_UnitTestCase` class
- the `\Codeception\TestCase\WPRestApiTestCase`, an extension of the base Codeception test case and a copy of the core `WP_Test_REST_TestCase` class
- the `\Codeception\TestCase\WPXMLRPCTestCase`, an extension of the base Codeception test case and a copy of the core `WP_XMLRPC_UnitTestCase` class
- the `wpcept generate:wpcanonical` command to generate test cases extending the `\Codeception\TestCase\WPCanonicalTestCase` class
- the `wpcept generate:wpajax` command to generate test cases extending the `\Codeception\TestCase\WPAjaxTestCase` class
- the `wpcept generate:wprest` command to generate test cases extending the `\Codeception\TestCase\WPRestApiTestCase` class
- the `wpcept generate:wpxmlrpc` command to generate test cases extending the `\Codeception\TestCase\WPXMLRPCTestCase` class

### Changed
- updated core unit tests suite code latest version
- bundled test case classes names will now point to the vanilla WP test cases
- the `wpcept generate:wpunit` command will now generate test cases extending the `\Codeception\TestCase\WPTestCase` class

### Fixed
- namespaced test class generation for `generate:wp*` commands will now properly generate the namespace string

## [1.7.12] 2015-11-6
### Changed
- code format

## [1.7.11] 2015-11-6
### Changed
- updated the test case class to latest from Core tests (thanks @zbtirell)

### Added
- the `waitForJQueryAjax` and `grabFullUrl` methods to the WPWebDriver module

## [1.7.10] 2015-11-5
### Changed
- modified WPLoader module compatibility check to allow for *Db modules `populate` setting

## [1.7.9] 2015-10-29
### Fixed
- config file search path in the WP Loader module

## [1.7.8] 2015-10-29
### Changed
- the `config_file` WP Loader module setting to `configFile`

## [1.7.7] 2015-10-22
### Changed
- the `WP_UnitTestCase` class bundled to extend `Codeception\Testcase\Test` class (thanks @borkweb)

## [1.7.6] 2015-10-21
### Fixed
- call to deprecated `set_current_user` function replaced with call to `wp_set_curren_user`

## [1.7.5] 2015-10-21
### Fixed
- missing `codecept_relative_path` function in `autoload.php` file (thanks @dbisso)

## [1.7.4] 2015-10-19
### Added
- plugin activation now happens with the current user set to the Administrator

### Changed
- modified the file structure
- the plugin activation hook of the WP Loader module to `wp_install` (thanks @barryhuges)

## [1.7.3] 2015-10-14
### Added
- the `pluginsFolder` setting to the WP Loader module

### Fixed
- issue with exception generation exception in WP Loader; did happen if a plugin was not found

### Changed
- some `WPLoader` methods visibility to allow for extension
- conditionally write lines to .gitignore to avoid duplicate entries(thanks @borkweb)

## [1.7.2] 2015-10-06
### Added
- an exception when a plugin file part of WPLoader `plugins` setting is not found
- the `activatePlugins` setting in WPLoader configuration

## [1.7.1] 2015-10-05
### Changed
- modifications/removals made to the `phpunit` element defined in the `phpunit.xml` file will be preserved across regenerations when using `wpcept generate:phpunitBootstrap` command.

## [1.7.0] 2015-10-05
### Added
- the possibility to use the `~` symbol in WP Loader configuration
- the possibility to specify config file names and have WP Loader search in any parent folder in place of just WP root and above
- the `wpcept generate:phpunitBootstrap` command to allow for the generation of a PHPUnit configuration and bootstrap file to run functional tests

### Changed
- Codeception dependency to "~2.0"
- administrator username and password default values for easier search and replacing operation
- files and classes organization to reflect namespacing

### Removed
- `badcow\lorem-ipsum` dependency

## [1.6.19] - 2015-10-02
### Added
- added the `changelog.txt` file, thanks @olivierlacan for the http://keepachangelog.com/ site and the information.
- check and exception for WPLoader `wpRootFolder` parameter
- check and exception for conflicting WPDb, Db and WP Loader settings to avoid database handling issues
- it's now possible to pass an array of paths to external config files as `config_file` WP Loader parameter

### Changed
- WPLoader will look for the config file defined in the `config_file` parameter in WP root folder and the one above before throwing an module configuration exception.
- Markdown formatting issues in the README file
- WPDb module has been removed from default modules in the `functional` and `acceptance` suites bootstrapped using the `wpcept bootstrap` command
- WPDb module has been removed from default modules in the `service` and `ui` suites bootstrapped using the `wpcept bootstrap:pyramid` command

## [1.6.18] - 2015-10-01
### Added
- `config_file` WPLoader parameter

## [1.6.17] - 2015-09-30
### Added
- `plugins` WPLoader parameter
- `bootstrapActions` WPLoader parameter

## [1.6.16] - 2015-09-30
### Fixed
- Reference to ModuleConfigException class in WPLoader class.

[unreleased]: https://github.com/lucatume/wp-browser/compare/2.1.6...HEAD
[2.1.6]: https://github.com/lucatume/wp-browser/compare/2.1.5...2.1.6
[2.1.5]: https://github.com/lucatume/wp-browser/compare/2.1.4...2.1.5
[2.1.4]: https://github.com/lucatume/wp-browser/compare/2.1.3...2.1.4
[2.1.3]: https://github.com/lucatume/wp-browser/compare/2.1.2...2.1.3
[2.1.2]: https://github.com/lucatume/wp-browser/compare/2.1.1...2.1.2
[2.1.1]: https://github.com/lucatume/wp-browser/compare/2.1...2.1.1
[2.1]: https://github.com/lucatume/wp-browser/compare/2.0.5.2...2.1
[2.0.5.2]: https://github.com/lucatume/wp-browser/compare/2.0.5.1...2.0.5.2
[2.0.5.1]: https://github.com/lucatume/wp-browser/compare/2.0.5...2.0.5.1
[2.0.5]: https://github.com/lucatume/wp-browser/compare/2.0.4...2.0.5
[2.0.4]: https://github.com/lucatume/wp-browser/compare/2.0.3...2.0.4
[2.0.3]: https://github.com/lucatume/wp-browser/compare/2.0.2...2.0.3
[2.0.2]: https://github.com/lucatume/wp-browser/compare/2.0.1...2.0.2
[2.0.1]: https://github.com/lucatume/wp-browser/compare/2.0...2.0.1
[2.0]: https://github.com/lucatume/wp-browser/compare/1.22.8...2.0
[1.22.8]: https://github.com/lucatume/wp-browser/compare/1.22.7.1...1.22.8
[1.22.7.1]: https://github.com/lucatume/wp-browser/compare/1.22.7...1.22.7.1
[1.22.7]: https://github.com/lucatume/wp-browser/compare/1.22.6.1...1.22.7
[1.22.6.1]: https://github.com/lucatume/wp-browser/compare/1.22.6...1.22.6.1
[1.22.6]: https://github.com/lucatume/wp-browser/compare/1.22.5...1.22.6
[1.22.5]: https://github.com/lucatume/wp-browser/compare/1.22.4...1.22.5
[1.22.4]: https://github.com/lucatume/wp-browser/compare/1.22.3...1.22.4
[1.22.3]: https://github.com/lucatume/wp-browser/compare/1.22.2...1.22.3
[1.22.2]: https://github.com/lucatume/wp-browser/compare/1.22.1...1.22.2
[1.22.1]: https://github.com/lucatume/wp-browser/compare/1.22.0...1.22.1
[1.22.0]: https://github.com/lucatume/wp-browser/compare/1.21.26...1.22.0
[1.21.26]: https://github.com/lucatume/wp-browser/compare/1.21.25...1.21.26
[1.21.25]: https://github.com/lucatume/wp-browser/compare/1.21.24...1.21.25
[1.21.24]: https://github.com/lucatume/wp-browser/compare/1.21.23...1.21.24
[1.21.23]: https://github.com/lucatume/wp-browser/compare/1.21.22...1.21.23
[1.21.22]: https://github.com/lucatume/wp-browser/compare/1.21.21...1.21.22
[1.21.21]: https://github.com/lucatume/wp-browser/compare/1.21.20...1.21.21
[1.21.20]: https://github.com/lucatume/wp-browser/compare/1.21.19...1.21.20
[1.21.19]: https://github.com/lucatume/wp-browser/compare/1.21.18...1.21.19
[1.21.18]: https://github.com/lucatume/wp-browser/compare/1.21.17...1.21.18
[1.21.17]: https://github.com/lucatume/wp-browser/compare/1.21.16...1.21.17
[1.21.16]: https://github.com/lucatume/wp-browser/compare/1.21.15...1.21.16
[1.21.15]: https://github.com/lucatume/wp-browser/compare/1.21.14...1.21.15
[1.21.14]: https://github.com/lucatume/wp-browser/compare/1.21.13...1.21.14
[1.21.13]: https://github.com/lucatume/wp-browser/compare/1.21.12...1.21.13
[1.21.12]: https://github.com/lucatume/wp-browser/compare/1.21.11...1.21.12
[1.21.11]: https://github.com/lucatume/wp-browser/compare/1.21.10...1.21.11
[1.21.10]: https://github.com/lucatume/wp-browser/compare/1.21.9...1.21.10
[1.21.9]: https://github.com/lucatume/wp-browser/compare/1.21.8...1.21.9
[1.21.8]: https://github.com/lucatume/wp-browser/compare/1.21.7...1.21.8
[1.21.7]: https://github.com/lucatume/wp-browser/compare/1.21.6...1.21.7
[1.21.6]: https://github.com/lucatume/wp-browser/compare/1.21.5...1.21.6
[1.21.5]: https://github.com/lucatume/wp-browser/compare/1.21.4...1.21.5
[1.21.4]: https://github.com/lucatume/wp-browser/compare/1.21.2...1.21.4
[1.21.3]: https://github.com/lucatume/wp-browser/compare/1.21.2...1.21.3
[1.21.2]: https://github.com/lucatume/wp-browser/compare/1.21.1...1.21.2
[1.21.1]: https://github.com/lucatume/wp-browser/compare/1.21.0...1.21.1
[1.21.0]: https://github.com/lucatume/wp-browser/compare/1.20.1...1.21.0
[1.20.1]: https://github.com/lucatume/wp-browser/compare/1.20.0...1.20.1
[1.20.0]: https://github.com/lucatume/wp-browser/compare/1.19.15...1.20.0
[1.19.15]: https://github.com/lucatume/wp-browser/compare/1.19.14...1.19.15
[1.19.14]: https://github.com/lucatume/wp-browser/compare/1.19.13...1.19.14
[1.19.13]: https://github.com/lucatume/wp-browser/compare/1.19.12...1.19.13
[1.19.12]: https://github.com/lucatume/wp-browser/compare/1.19.11...1.19.12
[1.19.11]: https://github.com/lucatume/wp-browser/compare/1.19.10...1.19.11
[1.19.10]: https://github.com/lucatume/wp-browser/compare/1.19.9...1.19.10
[1.19.9]: https://github.com/lucatume/wp-browser/compare/1.19.8...1.19.9
[1.19.8]: https://github.com/lucatume/wp-browser/compare/1.19.7...1.19.8
[1.19.7]: https://github.com/lucatume/wp-browser/compare/1.19.6...1.19.7
[1.19.6]: https://github.com/lucatume/wp-browser/compare/1.19.5...1.19.6
[1.19.5]: https://github.com/lucatume/wp-browser/compare/1.19.4...1.19.5
[1.19.4]: https://github.com/lucatume/wp-browser/compare/1.19.3...1.19.4
[1.19.3]: https://github.com/lucatume/wp-browser/compare/1.19.2...1.19.3
[1.19.3]: https://github.com/lucatume/wp-browser/compare/1.19.2...1.19.3
[1.19.2]: https://github.com/lucatume/wp-browser/compare/1.19.1...1.19.2
[1.19.1]: https://github.com/lucatume/wp-browser/compare/1.19.0...1.19.1
[1.19.0]: https://github.com/lucatume/wp-browser/compare/1.18.0...1.19.0
[1.18.0]: https://github.com/lucatume/wp-browser/compare/1.17.0...1.18.0
[1.17.0]: https://github.com/lucatume/wp-browser/compare/1.16.0...1.17.0
[1.16.0]: https://github.com/lucatume/wp-browser/compare/1.15.3...1.16.0
[1.15.3]: https://github.com/lucatume/wp-browser/compare/1.15.2...1.15.3
[1.15.2]: https://github.com/lucatume/wp-browser/compare/1.15.1...1.15.2
[1.15.1]: https://github.com/lucatume/wp-browser/compare/1.15.0...1.15.1
[1.15.0]: https://github.com/lucatume/wp-browser/compare/1.14.3...1.15.0
[1.14.3]: https://github.com/lucatume/wp-browser/compare/1.14.2...1.14.3
[1.14.2]: https://github.com/lucatume/wp-browser/compare/1.14.1...1.14.2
[1.14.1]: https://github.com/lucatume/wp-browser/compare/1.14.0...1.14.1
[1.14.0]: https://github.com/lucatume/wp-browser/compare/1.13.3...1.14.0
[1.13.3]: https://github.com/lucatume/wp-browser/compare/1.13.2...1.13.3
[1.13.2]: https://github.com/lucatume/wp-browser/compare/1.13.1...1.13.2
[1.13.1]: https://github.com/lucatume/wp-browser/compare/1.13.0...1.13.1
[1.13.0]: https://github.com/lucatume/wp-browser/compare/1.12.0...1.13.0
[1.12.0]: https://github.com/lucatume/wp-browser/compare/1.11.0...1.12.0
[1.11.0]: https://github.com/lucatume/wp-browser/compare/1.10.12...1.11.0
[1.10.12]: https://github.com/lucatume/wp-browser/compare/1.10.11...1.10.12
[1.10.11]: https://github.com/lucatume/wp-browser/compare/1.10.10...1.10.11
[1.10.10]: https://github.com/lucatume/wp-browser/compare/1.10.9...1.10.10
[1.10.9]: https://github.com/lucatume/wp-browser/compare/1.10.8...1.10.9
[1.10.8]: https://github.com/lucatume/wp-browser/compare/1.10.7...1.10.8
[1.10.7]: https://github.com/lucatume/wp-browser/compare/1.10.6...1.10.7
[1.10.6]: https://github.com/lucatume/wp-browser/compare/1.10.5...1.10.6
[1.10.5]: https://github.com/lucatume/wp-browser/compare/1.10.4...1.10.5
[1.10.4]: https://github.com/lucatume/wp-browser/compare/1.10.3...1.10.4
[1.10.3]: https://github.com/lucatume/wp-browser/compare/1.10.0...1.10.3
[1.10.0]: https://github.com/lucatume/wp-browser/compare/1.9.5...1.10.0
[1.9.5]: https://github.com/lucatume/wp-browser/compare/1.9.4...1.9.5
[1.9.4]: https://github.com/lucatume/wp-browser/compare/1.9.3...1.9.4
[1.9.3]: https://github.com/lucatume/wp-browser/compare/1.9.2...1.9.3
[1.9.2]: https://github.com/lucatume/wp-browser/compare/1.9.1...1.9.2
[1.9.1]: https://github.com/lucatume/wp-browser/compare/1.9.0...1.9.1
[1.9.0]: https://github.com/lucatume/wp-browser/compare/1.8.11...1.9.0
[1.8.11]: https://github.com/lucatume/wp-browser/compare/1.8.10...1.8.11
[1.8.10]: https://github.com/lucatume/wp-browser/compare/1.8.9...1.8.10
[1.8.9]: https://github.com/lucatume/wp-browser/compare/1.8.8...1.8.9
[1.8.9]: https://github.com/lucatume/wp-browser/compare/1.8.8...1.8.9
[1.8.8]: https://github.com/lucatume/wp-browser/compare/1.8.7...1.8.8
[1.8.7]: https://github.com/lucatume/wp-browser/compare/1.8.6...1.8.7
[1.8.6]: https://github.com/lucatume/wp-browser/compare/1.8.5...1.8.6
[1.8.5]: https://github.com/lucatume/wp-browser/compare/1.8.4...1.8.5
[1.8.4]: https://github.com/lucatume/wp-browser/compare/1.8.3...1.8.4
[1.8.3]: https://github.com/lucatume/wp-browser/compare/1.8.2...1.8.3
[1.8.2]: https://github.com/lucatume/wp-browser/compare/1.8.1a...1.8.2
[1.8.1a]: https://github.com/lucatume/wp-browser/compare/1.8.1...1.8.1a
[1.8.1]: https://github.com/lucatume/wp-browser/compare/1.8.0...1.8.1
[1.8.0]: https://github.com/lucatume/wp-browser/compare/1.7.16a...1.8.0
[1.7.16a]: https://github.com/lucatume/wp-browser/compare/1.7.15...1.7.16a
[1.7.15]: https://github.com/lucatume/wp-browser/compare/1.7.14...1.7.15
[1.7.14]: https://github.com/lucatume/wp-browser/compare/1.7.13c...1.7.14
[1.7.13c]: https://github.com/lucatume/wp-browser/compare/1.7.12...1.7.13c
[1.7.12]: https://github.com/lucatume/wp-browser/compare/1.7.11...1.7.12
[1.7.11]: https://github.com/lucatume/wp-browser/compare/1.7.10...1.7.11
[1.7.10]: https://github.com/lucatume/wp-browser/compare/1.7.9...1.7.10
[1.7.9]: https://github.com/lucatume/wp-browser/compare/1.7.8...1.7.9
[1.7.8]: https://github.com/lucatume/wp-browser/compare/1.7.8...1.7.8
[1.7.7]: https://github.com/lucatume/wp-browser/compare/1.7.6...1.7.7
[1.7.6]: https://github.com/lucatume/wp-browser/compare/1.7.5...1.7.6
[1.7.5]: https://github.com/lucatume/wp-browser/compare/1.7.4...1.7.5
[1.7.4]: https://github.com/lucatume/wp-browser/compare/1.7.3...1.7.4
[1.7.3]: https://github.com/lucatume/wp-browser/compare/1.7.2...1.7.3
[1.7.2]: https://github.com/lucatume/wp-browser/compare/1.7.1...1.7.2
[1.7.1]: https://github.com/lucatume/wp-browser/compare/1.7.0...1.7.1
[1.7.0]: https://github.com/lucatume/wp-browser/compare/1.6.19...1.7.0
[1.6.19]: https://github.com/lucatume/wp-browser/compare/1.6.18...1.6.19
[1.6.18]: https://github.com/lucatume/wp-browser/compare/1.6.17...1.6.18
[1.6.17]: https://github.com/lucatume/wp-browser/compare/1.6.16...1.6.17
[1.6.16]: https://github.com/lucatume/wp-browser/compare/1.6.15...1.6.16<|MERGE_RESOLUTION|>--- conflicted
+++ resolved
@@ -4,32 +4,29 @@
 
 ## [unreleased] Unreleased
 ### Removed
-<<<<<<< HEAD
 - the `haveOrUpdateInDatabase` method from `WPDb` module
 - the `ExtendedDb` class
 - the requirement of the `lucatume/wp-snaphot-assertions` package
 - the `\tad\WPBrowser\Snapshot\WPHtmlOutputDriver` class
 - the `wpcept` binaries
+- `lucatume/wp-snapshot-assertions` dependency 
+- `tad\WPBrowser\Snapshot\WPHtmlOutputDriver` proxy class and  the `lucatume/wp-snapshot-assertions` dependency
+- `wpcept` and `wpcept.bat` deprecated binaries
+- `Codeception\Command\DbSnapshot` command
+- `tad\Codeception\Command\SearchReplace` command from the template
+- `lucatume/codeception-setup-local` dependency
+
 ### Fixed
 - compatibility with Codeception `2.5.0` updating the `WPDb` class
-### Changed
+
+### Changed
+- lowered the PHP required version from 7.0 to 5.6
 - PHP requirement lowered to PHP 5.6
 - removed the limit to Codeception version
 - the Docker CI stack
-=======
-- removed `lucatume/wp-snapshot-assertions` from the required packages
-- removed the `tad\WPBrowser\Snapshot\WPHtmlOutputDriver` proxy class and  the `lucatume/wp-snapshot-assertions` dependency
-- removed the `wpcept` and `wpcept.bat` deprecated binaries
-- removed the `Codeception\Command\DbSnapshot` command
-- removed the `tad\Codeception\Command\SearchReplace` command from the template
-- removed the `lucatume/codeception-setup-local` dependency
-
-### Changed
-- lowered the PHP required version from 7.0 to 5.6
 
 ### Added
 - add a `.gitattributes` file to stop littering people's vendor library (sorry, my bad)
->>>>>>> 26a23adb
 
 ## [2.1.6] 2018-09-25;
 ### Fixed
