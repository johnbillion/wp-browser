--- conflicted
+++ resolved
@@ -28,7 +28,6 @@
                'tests/_data/themes/dummy': '%WP_ROOT_FOLDER%/wp-content/themes/dummy'
                'tests/_data/plugins/mu-plugin-1': '%WP_ROOT_FOLDER%/wp-content/plugins/mu-plugin-1'
                'tests/_data/plugins/test': '%WP_ROOT_FOLDER%/wp-content/plugins/test'
-<<<<<<< HEAD
 coverage:
     enabled: true
     include:
@@ -37,7 +36,6 @@
         - src/data/*
         - src/includes/*
         - src/tad/scripts/*
-=======
     commands:
         - "Codeception\\Command\\GenerateWPUnit"
         - "Codeception\\Command\\GenerateWPRestApi"
@@ -45,5 +43,4 @@
         - "Codeception\\Command\\GenerateWPRestPostTypeController"
         - "Codeception\\Command\\GenerateWPAjax"
         - "Codeception\\Command\\GenerateWPCanonical"
-        - "Codeception\\Command\\GenerateWPXMLRPC"
->>>>>>> 8a967ff5
+        - "Codeception\\Command\\GenerateWPXMLRPC"