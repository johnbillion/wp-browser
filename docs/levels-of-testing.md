## What is a unit test? An acceptance test?
<<<<<<< HEAD
This page has no pretense to be _THE_ source of truth about what is called how in the context of tests; the purpose of this page is to lay out the terminology that I'll use in the documentation to define the levels and component of testing.  

=======
This page has no pretense to be THE source of truth about what is called how in the context of tests; the purpose of this page is to lay out the terminology that I'll use in the documentation to define the levels and components of testing.  
>>>>>>> 3ef2ff3a
Wikipedia, forums and other documents online will offer alternate, and equally valid, definitions.

## The signup page example
Let's assume I'm testing a WordPress plugin that adds mailing list management and subscription functionalities to a site.  

The plugin provides a number of functions and, among them, it will add a sign-up page to receive users applications.  

### Acceptance tests
In brief: **make assertions as a user would**.  

The user might be tech-savvy as much as I want her to be but still make assertions only on what feedback the site provides. 

The code below tests a user can subscribe to the mailing list:

```php
<?php
// UserSuccessfulSignupTest.php

// Add a page that contains the shortcode that will render the signup form.
$I->havePageInDatabase( [
    'post_name' => 'signup',
    'post_content'=> 'Sign-up for our awesome thing! [signup]',
] );

// Go to the page.
$I->amOnPage( '/signup' );

// Submit the form as a user would submit it. 
$I->submitForm( '#signup-form', [
  'name' => 'Luca',
  'email' => 'luca@theAverageDev.com',
] );

// Make sure I see a confirmation message. 
$I->waitForElement( '#signup-confirmation' );
```

### Functional tests
In brief: **make assertions as a developer would**.  

The test code below asserts front-end submissions are correcty processed from the developer perspective:

```php
<?php
// file tests/functional/SignupSubmissionCest.php

class SignupSubmissionCest {

    public function _before( FunctionalTester $I ) {
        // Add a page that contains the shortcode that will render the signup form.
        $I->havePageInDatabase( [
            'post_name' => 'signup',
            'post_content'=> 'Sign-up for our awesome thing! [signup]',
        ] );

        $I->amOnPage( '/signup' );
    }
    
    public function test_good_signup( FunctionalTester $I ) {
        $I->sendAjaxPostRequest( '/wp-json/acme/v1/signup', [
          '_wpnonce' => $I->grabAttributeFrom( '#signup-nonce', 'value' ),
          'name' => 'Luca',
          'email' => 'luca@theAverageDev.com',
        ] );
        
        $I->seeResponseCodeIsSuccessful();
        $I->seeUserInDatabase( [ 'user_login' => 'luca', 'user_email' => 'luca@theaveragedev.com' ] );
    }
    
    public function test_bad_email_signup( FunctionalTester $I ) {
        $I->sendAjaxPostRequest( '/wp-json/acme/v1/signup', [
          '_wpnonce' => $I->grabAttributeFrom( '#signup-nonce', 'value' ),
          'name' => 'Luca',
          'email' => 'not-really-an-email',
        ] );

        $I->seeResponseCodeIs( 400 );
        $I->dontSeeUserInDatabase( [ 'user_login' => 'luca', 'user_email' => 'not-really-an-email' ] );
    }
}
```
    
The code looks, initially, like an acceptance test, but differs in its action and assertion phase: in place of filling a form and clicking "Submit" it sends a `POST` request to a REST API endpoint and checks the effect of the submission in the database.  

All of these actions fall squarely into what a developer would do, not into what a user could/should be able to do.  

Furthermore, the format of the test is not the same as the one used in the acceptance test.  

The acceptance test is written in the most eloquent testing format supported by Codeception, the [Cept format](https://codeception.com/docs/02-GettingStarted), this test uses a more PHPUnit-like format, the [Cest format](https://codeception.com/docs/07-AdvancedUsage#Cest-Classes).  

While the first is easier to skim for  non-developers the second harnesses the power of a re-using pieces of code, the page creation and navigation in the example, to optimize the test code.

### Integration tests
In brief: **test code modules in the context of a WordPress website**.

In this type of test the WordPress, and additional plugins code, is loaded in the same variable scope as the tests; this is why in the example below I'm using classes (`WP_REST_Request`, `WP_REST_Response`) and methods (`register_rest_route`) defined by WordPress, not the plugin code.  

The REST API request sent by the application form will be handled by a class, `Acme\Signup\SubmissionHandler`, that's been attached to the `/wp-json/acme/v1/signup` path:

```php
<?php
// file src/rest.php

add_action( 'rest_api_init', function () {
	register_rest_route( 'acme/v1', '/signup', array(
		'methods' => 'POST',
		'callback' => function( WP_Rest_Request $request ) {
		    $email_validator = new Acme\Signup\EmailValidator();
		    $handler = new Acme\Signup\SubmissionHandler( $email_validator );
		    
		    return $handler->handle( $request );
		},
	) );
} );
```

I want to test the chain of classes and methods that's handling such a request in the context of a WordPress installation.  
Integration is usually about testing "modules" of code: groups of classes and functions working together to provide a service or complete a task.  
In the context of integration testing the class dependencies and/or the context are **not** mocked.

```php
<?php
// file tests/integration/SubmissionHandlingTest.php

class SubmissionHandlingTest extends \Codeception\TestCase\WPTestCase {
    public function test_good_request() {
        $request = new WP_Rest_Request();
        $request->set_body_params( [ 'name' => 'luca', 'email' => 'luca@theaveragedev.com' ] );
        $handler = new  Acme\Signup\SubmissionHandler();
        
        $response = $handler->handle( $request );
        
        $this->assertIntsanceOf( WP_REST_Response::class, $response );
        $this->assertEquals( 200, $response->get_status() );
        $this->assertInstanceOf( Acme\Signup\Submission_Good::class, $handler->last_submission() );
        $this->assertEquals( 'luca', $handler->last_submission()->name() );
        $this->assertEquals( 'luca@theaveragedev.com', $handler->last_submission()->email() );
    }
    
    public function test_bad_email_request() {
        $request = new WP_Rest_Request();
        $request->set_body_params( [ 'name' => 'luca', 'email' => 'not-a-valid-email' ] );
        $handler = new  Acme\Signup\SubmissionHandler();
        
        $response = $handler->handle( $request );
        
        $this->assertIntsanceOf( WP_REST_Response::class, $response );
        $this->assertEquals( 400, $response->get_status() );
        $this->assertInstanceOf( Acme\Signup\Submission_Bad::class, $handler->last_submission() );
        $this->assertEquals( 'luca', $handler->last_submission()->name() );
        $this->assertEquals( 'not-a-valid-email', $handler->last_submission()->email() );
    }
}
```

The test format used is the familiar [PhpUnit](https://phpunit.de/ "PHPUnit – The PHP Testing Framework") one; the only difference is the base test class that's being extended (`\Codeception\TestCase\WPTestCase`) is one provided by wp-browser.  
In the context of WordPress "integration" might also mean testing that filters used by the code have the expected effect.  


### Unit tests
In brief: **test single classes or functions in isolation**.
The email address is validated by the `Acme\Signup\EmailValidator` class.  
In the test code below I want to make sure the validation works as intended.

```php
<?php
// file tests/unit/EmailValidatorTest.php

class EmailValidatorTest extends Codeception\Test\Test {
    public function test_good_email_validation() {
        $validator = new Acme\Signup\EmailValidator();
        
        $this->assertTrue( $validator->validate( 'luca@theaveragedev.com' ) ); 
    }
    
    public function test_bad_email_validation(){
        $validator = new Acme\Signup\EmailValidator();
        
        $this->assertTrue( $validator->validate( 'not-an-email' ) );
    }
    
    public function test_tricky_email_validation() {
        $validator = new Acme\Signup\EmailValidator();
        
        $this->assertTrue( $validator->validate( 'luca+signup@theaveragedev.com' ) ); 
    }
    
    public function test_validation_with_service(){
        // Stub the validation service.
        $validation_service = $this->prophesize( Acme\Signup\ValidationService::class );
        $validation_service->validate( 'luca@theaveragedev.com' )->willReturn( true );
        $validation_service->validate( 'lucas@theaveragedev.com' )->willReturn( false );
        // Build the validator and set it to use the mock validation service.
        $validator = new Acme\Signup\EmailValidator();
        $validator->use_service( $validation_service->reveal() );
        
        $this->assertTrue( $validator->validate( 'luca@theaveragedev.com' ) );
        $this->assertFalse( $validator->validate( 'lucas@theaveragedev.com' ) );
    }
}
```

Unit tests is where stubbing/mocking/spying of dependencies is used to gain total control over the input and context the class is using.  
In the last test method I'm doing exactly that testing the email validator with an external validation service.
In the example I'm using the [Prophecy mock engine](https://github.com/phpspec/prophecy) that comes [with PHPUnit](https://phpunit.de/manual/6.5/en/test-doubles.html) along with its own mocking/stubbing/spying solutions.  
There are other mocking engines (e.g [Mockery](http://docs.mockery.io/en/latest/)) that could be used.

### WordPress "unit" tests
In brief: **test single classes or functions that require WordPress code in as much isolation as possible**.  
This is what most people referring to "unit tests" in the context of WordPress is talking about.  
The purpose of this kind of tests is to test **one** class of a WordPress application, or one function, that **requires a WordPress-defined function or class** with a unit testing approach.  
In the example below I'm testing the `Acme\Signup\SubmissionHandler` class on a "unit" level making sure it will mark a request as bad if the email is not a valid one. 

```php
<?php
// file tests/unit/SubmissionHandlerTest.php
class SubmissionHandlerTest extends Codeception\Test\Test {
    protected  $request;
    protected $validator;
    
    public function setUp() {
        // Mock the request.
        $this->request = $this->prophesize( WP_REST_Request::class );
        // Spy on the validator.
        $this->validator = $this->prophesize( Acme\Signup\EmailValidator::class );
    }
    
    public function test_email_is_validated_by_default() {
        $this->request->get_param( 'name' )->willReturn( 'luca' );
        $this->request->get_param( 'email' )->willReturn( 'luca@theaveragedev.com' );
        
        $handler = new Acme\Signup\SubmissionHandler( $this->validator->reveal() );
        $handler->set_validator( $this->validator );
        $response = $handler->handle( $this->request->reveal() );
        
        $this->assertInstanceOf( WP_REST_Response::class, $response );
        // Verify on the validator spy.
        $this->validator->validate( 'luca@theaveragedev.com' )->shouldHaveBeenCalled();
    }
    
    public function test_will_not_validate_email_if_missing() {
        $this->request->get_param( 'name' )->willReturn( 'luca' );
        $this->request->get_param( 'email' )->willReturn( '' );
        
        $handler = new Acme\Signup\SubmissionHandler( $this->validator->reveal() );
        $handler->set_validator( $this->validator );
        $response = $handler->handle( $this->request->reveal() );
        
        $this->assertInstanceOf( WP_REST_Response::class, $response );
        // Verify on the validator spy.
        $this->validator->validate( Argument::any() )->shouldNotHaveBeenCalled();
    }
}
```

The class uses the `WP_REST_Request` and `WP_Rest_Response` classes as input and output and will probably, internally, use more functions defined by WordPress.  
One solution to avoid loading WordPress, could be to rewrite test versions of each and all the WordPress functions and classes needed by all the classes I want to unit test; this would require updating each time the classes requirements change.  
Furthermore i18n (e.g. `__()`) and filtering (e.g `apply_filters`) functions would not need to be mocked if not in specific cases and would pretty much be copy and paste versions of the WordPres ones.  
Loading single pieces of WordPress is a dangerous and brittle endeavour and it's not supported by the framework.
To avoid all this WordPress "unit tests" pay the price of having to bootstrap WordPress, thus requiring a database connection.
This kind of test setup and level is the one you can see in the [PHPUnit Core suite of WordPress itself](https://make.wordpress.org/core/handbook/testing/automated-testing/phpunit/).
<|MERGE_RESOLUTION|>--- conflicted
+++ resolved
@@ -1,13 +1,9 @@
 ## What is a unit test? An acceptance test?
-<<<<<<< HEAD
-This page has no pretense to be _THE_ source of truth about what is called how in the context of tests; the purpose of this page is to lay out the terminology that I'll use in the documentation to define the levels and component of testing.  
-
-=======
-This page has no pretense to be THE source of truth about what is called how in the context of tests; the purpose of this page is to lay out the terminology that I'll use in the documentation to define the levels and components of testing.  
->>>>>>> 3ef2ff3a
-Wikipedia, forums and other documents online will offer alternate, and equally valid, definitions.
+
+This page has no pretense to be _THE_ source of truth about what is called how in the context of tests; the purpose of this page is to lay out the terminology that I'll use in the documentation to define the levels and component of testing. Wikipedia, forums and other documents online will offer alternate, and equally valid, definitions.
 
 ## The signup page example
+
 Let's assume I'm testing a WordPress plugin that adds mailing list management and subscription functionalities to a site.  
 
 The plugin provides a number of functions and, among them, it will add a sign-up page to receive users applications.  
@@ -122,7 +118,9 @@
 ```
 
 I want to test the chain of classes and methods that's handling such a request in the context of a WordPress installation.  
+
 Integration is usually about testing "modules" of code: groups of classes and functions working together to provide a service or complete a task.  
+
 In the context of integration testing the class dependencies and/or the context are **not** mocked.
 
 ```php
@@ -161,7 +159,8 @@
 ```
 
 The test format used is the familiar [PhpUnit](https://phpunit.de/ "PHPUnit – The PHP Testing Framework") one; the only difference is the base test class that's being extended (`\Codeception\TestCase\WPTestCase`) is one provided by wp-browser.  
-In the context of WordPress "integration" might also mean testing that filters used by the code have the expected effect.  
+
+In the context of WordPress _"integration"_ might also mean testing that filters used by the code have the expected effect.  
 
 
 ### Unit tests
@@ -208,14 +207,20 @@
 ```
 
 Unit tests is where stubbing/mocking/spying of dependencies is used to gain total control over the input and context the class is using.  
+
 In the last test method I'm doing exactly that testing the email validator with an external validation service.
+
 In the example I'm using the [Prophecy mock engine](https://github.com/phpspec/prophecy) that comes [with PHPUnit](https://phpunit.de/manual/6.5/en/test-doubles.html) along with its own mocking/stubbing/spying solutions.  
+
 There are other mocking engines (e.g [Mockery](http://docs.mockery.io/en/latest/)) that could be used.
 
 ### WordPress "unit" tests
 In brief: **test single classes or functions that require WordPress code in as much isolation as possible**.  
+
 This is what most people referring to "unit tests" in the context of WordPress is talking about.  
+
 The purpose of this kind of tests is to test **one** class of a WordPress application, or one function, that **requires a WordPress-defined function or class** with a unit testing approach.  
+
 In the example below I'm testing the `Acme\Signup\SubmissionHandler` class on a "unit" level making sure it will mark a request as bad if the email is not a valid one. 
 
 ```php
@@ -261,8 +266,13 @@
 ```
 
 The class uses the `WP_REST_Request` and `WP_Rest_Response` classes as input and output and will probably, internally, use more functions defined by WordPress.  
+
 One solution to avoid loading WordPress, could be to rewrite test versions of each and all the WordPress functions and classes needed by all the classes I want to unit test; this would require updating each time the classes requirements change.  
+
 Furthermore i18n (e.g. `__()`) and filtering (e.g `apply_filters`) functions would not need to be mocked if not in specific cases and would pretty much be copy and paste versions of the WordPres ones.  
-Loading single pieces of WordPress is a dangerous and brittle endeavour and it's not supported by the framework.
+Loading single pieces of WordPress is a dangerous and brittle endeavour and it's not supported by the 
+framework.
+
 To avoid all this WordPress "unit tests" pay the price of having to bootstrap WordPress, thus requiring a database connection.
+
 This kind of test setup and level is the one you can see in the [PHPUnit Core suite of WordPress itself](https://make.wordpress.org/core/handbook/testing/automated-testing/phpunit/).
