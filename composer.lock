{
    "_readme": [
        "This file locks the dependencies of your project to a known state",
        "Read more about it at https://getcomposer.org/doc/01-basic-usage.md#composer-lock-the-lock-file",
        "This file is @generated automatically"
    ],
    "hash": "bb3c286c99ed595b1e376057a0d947e1",
    "content-hash": "9083b68479317759be1321fa9dc6a043",
    "packages": [
        {
            "name": "bacon/bacon-string-utils",
            "version": "1.0.3",
            "source": {
                "type": "git",
                "url": "https://github.com/Bacon/BaconStringUtils.git",
                "reference": "3810c78cdfe895cca9d6a2eea7712cb643186d05"
            },
            "dist": {
                "type": "zip",
                "url": "https://api.github.com/repos/Bacon/BaconStringUtils/zipball/3810c78cdfe895cca9d6a2eea7712cb643186d05",
                "reference": "3810c78cdfe895cca9d6a2eea7712cb643186d05",
                "shasum": ""
            },
            "require": {
                "php": ">=5.3.3"
            },
            "suggest": {
                "zendframework/zend-filter": "To use the Slugifier as a Zend\\Filter instance"
            },
            "type": "library",
            "autoload": {
                "psr-0": {
                    "BaconStringUtils": "src/"
                },
                "classmap": [
                    "./Module.php"
                ]
            },
            "notification-url": "https://packagist.org/downloads/",
            "license": [
                "BSD-2-Clause"
            ],
            "authors": [
                {
                    "name": "Ben Scholzen 'DASPRiD'",
                    "email": "mail@dasprids.de",
                    "homepage": "http://www.dasprids.de",
                    "role": "Developer"
                }
            ],
            "description": "BaconStringUtils contain utitilies to work with strings.",
            "homepage": "https://github.com/Bacon/BaconStringUtils",
            "time": "2013-10-11 13:59:45"
        },
        {
            "name": "behat/gherkin",
            "version": "v4.4.1",
            "source": {
                "type": "git",
                "url": "https://github.com/Behat/Gherkin.git",
                "reference": "1576b485c0f92ef6d27da9c4bbfc57ee30cf6911"
            },
            "dist": {
                "type": "zip",
                "url": "https://api.github.com/repos/Behat/Gherkin/zipball/1576b485c0f92ef6d27da9c4bbfc57ee30cf6911",
                "reference": "1576b485c0f92ef6d27da9c4bbfc57ee30cf6911",
                "shasum": ""
            },
            "require": {
                "php": ">=5.3.1"
            },
            "require-dev": {
                "phpunit/phpunit": "~4.0",
                "symfony/yaml": "~2.1"
            },
            "suggest": {
                "symfony/yaml": "If you want to parse features, represented in YAML files"
            },
            "type": "library",
            "extra": {
                "branch-alias": {
                    "dev-master": "4.4-dev"
                }
            },
            "autoload": {
                "psr-0": {
                    "Behat\\Gherkin": "src/"
                }
            },
            "notification-url": "https://packagist.org/downloads/",
            "license": [
                "MIT"
            ],
            "authors": [
                {
                    "name": "Konstantin Kudryashov",
                    "email": "ever.zet@gmail.com",
                    "homepage": "http://everzet.com"
                }
            ],
            "description": "Gherkin DSL parser for PHP 5.3",
            "homepage": "http://behat.org/",
            "keywords": [
                "BDD",
                "Behat",
                "Cucumber",
                "DSL",
                "gherkin",
                "parser"
            ],
            "time": "2015-12-30 14:47:00"
        },
        {
            "name": "codeception/codeception",
            "version": "2.2.1",
            "source": {
                "type": "git",
                "url": "https://github.com/Codeception/Codeception.git",
                "reference": "f137636f0c185e7d4a495b9cea70c1afae27dfc7"
            },
            "dist": {
                "type": "zip",
                "url": "https://api.github.com/repos/Codeception/Codeception/zipball/f137636f0c185e7d4a495b9cea70c1afae27dfc7",
                "reference": "f137636f0c185e7d4a495b9cea70c1afae27dfc7",
                "shasum": ""
            },
            "require": {
                "behat/gherkin": "~4.4.0",
                "ext-json": "*",
                "ext-mbstring": "*",
                "facebook/webdriver": ">=1.0.1 <2.0",
                "guzzlehttp/guzzle": ">=4.1.4 <7.0",
                "guzzlehttp/psr7": "~1.0",
                "php": ">=5.4.0 <8.0",
                "phpunit/php-code-coverage": ">=2.1.3",
                "phpunit/phpunit": ">4.8.20 <5.5",
                "symfony/browser-kit": ">=2.7 <4.0",
                "symfony/console": ">=2.7 <4.0",
                "symfony/css-selector": ">=2.7 <4.0",
                "symfony/dom-crawler": ">=2.7 <4.0",
                "symfony/event-dispatcher": ">=2.7 <4.0",
                "symfony/finder": ">=2.7 <4.0",
                "symfony/yaml": ">=2.7 <4.0"
            },
            "require-dev": {
                "codeception/specify": "~0.3",
                "facebook/php-sdk-v4": "~5.0",
                "flow/jsonpath": "~0.2",
                "league/factory-muffin": "^3.0",
                "league/factory-muffin-faker": "^1.0",
                "mongodb/mongodb": "^1.0",
                "monolog/monolog": "~1.8",
                "pda/pheanstalk": "~3.0",
                "php-amqplib/php-amqplib": "~2.4",
                "predis/predis": "^1.0",
                "squizlabs/php_codesniffer": "~2.0"
            },
            "suggest": {
                "codeception/specify": "BDD-style code blocks",
                "codeception/verify": "BDD-style assertions",
                "flow/jsonpath": "For using JSONPath in REST module",
                "league/factory-muffin": "For DataFactory module",
                "league/factory-muffin-faker": "For Faker support in DataFactory module",
                "phpseclib/phpseclib": "for SFTP option in FTP Module",
                "symfony/phpunit-bridge": "For phpunit-bridge support"
            },
            "bin": [
                "codecept"
            ],
            "type": "library",
            "extra": {
                "branch-alias": []
            },
            "autoload": {
                "psr-4": {
                    "Codeception\\": "src\\Codeception",
                    "Codeception\\Extension\\": "ext"
                }
            },
            "notification-url": "https://packagist.org/downloads/",
            "license": [
                "MIT"
            ],
            "authors": [
                {
                    "name": "Michael Bodnarchuk",
                    "email": "davert@mail.ua",
                    "homepage": "http://codegyre.com"
                }
            ],
            "description": "BDD-style testing framework",
            "homepage": "http://codeception.com/",
            "keywords": [
                "BDD",
                "TDD",
                "acceptance testing",
                "functional testing",
                "unit testing"
            ],
            "time": "2016-06-03 12:44:06"
        },
        {
            "name": "dg/mysql-dump",
            "version": "v1.3.0",
            "source": {
                "type": "git",
                "url": "https://github.com/dg/MySQL-dump.git",
                "reference": "c1c00a6b7ded9cab37f0280fa2940b1809835f90"
            },
            "dist": {
                "type": "zip",
                "url": "https://api.github.com/repos/dg/MySQL-dump/zipball/c1c00a6b7ded9cab37f0280fa2940b1809835f90",
                "reference": "c1c00a6b7ded9cab37f0280fa2940b1809835f90",
                "shasum": ""
            },
            "type": "library",
            "autoload": {
                "classmap": [
                    "src/"
                ]
            },
            "notification-url": "https://packagist.org/downloads/",
            "license": [
                "BSD-3-Clause"
            ],
            "authors": [
                {
                    "name": "David Grudl",
                    "homepage": "http://davidgrudl.com"
                }
            ],
            "description": "MySQL database dump.",
            "homepage": "https://github.com/dg/MySQL-dump",
            "keywords": [
                "mysql"
            ],
            "time": "2015-04-18 14:09:50"
        },
        {
            "name": "doctrine/inflector",
            "version": "v1.1.0",
            "source": {
                "type": "git",
                "url": "https://github.com/doctrine/inflector.git",
                "reference": "90b2128806bfde671b6952ab8bea493942c1fdae"
            },
            "dist": {
                "type": "zip",
                "url": "https://api.github.com/repos/doctrine/inflector/zipball/90b2128806bfde671b6952ab8bea493942c1fdae",
                "reference": "90b2128806bfde671b6952ab8bea493942c1fdae",
                "shasum": ""
            },
            "require": {
                "php": ">=5.3.2"
            },
            "require-dev": {
                "phpunit/phpunit": "4.*"
            },
            "type": "library",
            "extra": {
                "branch-alias": {
                    "dev-master": "1.1.x-dev"
                }
            },
            "autoload": {
                "psr-0": {
                    "Doctrine\\Common\\Inflector\\": "lib/"
                }
            },
            "notification-url": "https://packagist.org/downloads/",
            "license": [
                "MIT"
            ],
            "authors": [
                {
                    "name": "Roman Borschel",
                    "email": "roman@code-factory.org"
                },
                {
                    "name": "Benjamin Eberlei",
                    "email": "kontakt@beberlei.de"
                },
                {
                    "name": "Guilherme Blanco",
                    "email": "guilhermeblanco@gmail.com"
                },
                {
                    "name": "Jonathan Wage",
                    "email": "jonwage@gmail.com"
                },
                {
                    "name": "Johannes Schmitt",
                    "email": "schmittjoh@gmail.com"
                }
            ],
            "description": "Common String Manipulations with regard to casing and singular/plural rules.",
            "homepage": "http://www.doctrine-project.org",
            "keywords": [
                "inflection",
                "pluralize",
                "singularize",
                "string"
            ],
            "time": "2015-11-06 14:35:42"
        },
        {
            "name": "doctrine/instantiator",
            "version": "1.0.5",
            "source": {
                "type": "git",
                "url": "https://github.com/doctrine/instantiator.git",
                "reference": "8e884e78f9f0eb1329e445619e04456e64d8051d"
            },
            "dist": {
                "type": "zip",
                "url": "https://api.github.com/repos/doctrine/instantiator/zipball/8e884e78f9f0eb1329e445619e04456e64d8051d",
                "reference": "8e884e78f9f0eb1329e445619e04456e64d8051d",
                "shasum": ""
            },
            "require": {
                "php": ">=5.3,<8.0-DEV"
            },
            "require-dev": {
                "athletic/athletic": "~0.1.8",
                "ext-pdo": "*",
                "ext-phar": "*",
                "phpunit/phpunit": "~4.0",
                "squizlabs/php_codesniffer": "~2.0"
            },
            "type": "library",
            "extra": {
                "branch-alias": {
                    "dev-master": "1.0.x-dev"
                }
            },
            "autoload": {
                "psr-4": {
                    "Doctrine\\Instantiator\\": "src/Doctrine/Instantiator/"
                }
            },
            "notification-url": "https://packagist.org/downloads/",
            "license": [
                "MIT"
            ],
            "authors": [
                {
                    "name": "Marco Pivetta",
                    "email": "ocramius@gmail.com",
                    "homepage": "http://ocramius.github.com/"
                }
            ],
            "description": "A small, lightweight utility to instantiate objects in PHP without invoking their constructors",
            "homepage": "https://github.com/doctrine/instantiator",
            "keywords": [
                "constructor",
                "instantiate"
            ],
            "time": "2015-06-14 21:17:01"
        },
        {
            "name": "facebook/webdriver",
            "version": "1.1.2",
            "source": {
                "type": "git",
                "url": "https://github.com/facebook/php-webdriver.git",
                "reference": "0b889d7de7461439f8a3bbcca46e0f696cb27986"
            },
            "dist": {
                "type": "zip",
                "url": "https://api.github.com/repos/facebook/php-webdriver/zipball/0b889d7de7461439f8a3bbcca46e0f696cb27986",
                "reference": "0b889d7de7461439f8a3bbcca46e0f696cb27986",
                "shasum": ""
            },
            "require": {
                "ext-curl": "*",
                "php": ">=5.3.19"
            },
            "require-dev": {
                "phpunit/phpunit": "4.6.*"
            },
            "suggest": {
                "phpdocumentor/phpdocumentor": "2.*"
            },
            "type": "library",
            "autoload": {
                "psr-4": {
                    "Facebook\\WebDriver\\": "lib/"
                }
            },
            "notification-url": "https://packagist.org/downloads/",
            "license": [
                "Apache-2.0"
            ],
            "description": "A PHP client for WebDriver",
            "homepage": "https://github.com/facebook/php-webdriver",
            "keywords": [
                "facebook",
                "php",
                "selenium",
                "webdriver"
            ],
            "time": "2016-06-04 00:02:34"
        },
        {
            "name": "guzzlehttp/guzzle",
            "version": "6.2.0",
            "source": {
                "type": "git",
                "url": "https://github.com/guzzle/guzzle.git",
                "reference": "d094e337976dff9d8e2424e8485872194e768662"
            },
            "dist": {
                "type": "zip",
                "url": "https://api.github.com/repos/guzzle/guzzle/zipball/d094e337976dff9d8e2424e8485872194e768662",
                "reference": "d094e337976dff9d8e2424e8485872194e768662",
                "shasum": ""
            },
            "require": {
                "guzzlehttp/promises": "~1.0",
                "guzzlehttp/psr7": "~1.1",
                "php": ">=5.5.0"
            },
            "require-dev": {
                "ext-curl": "*",
                "phpunit/phpunit": "~4.0",
                "psr/log": "~1.0"
            },
            "type": "library",
            "extra": {
                "branch-alias": {
                    "dev-master": "6.2-dev"
                }
            },
            "autoload": {
                "files": [
                    "src/functions_include.php"
                ],
                "psr-4": {
                    "GuzzleHttp\\": "src/"
                }
            },
            "notification-url": "https://packagist.org/downloads/",
            "license": [
                "MIT"
            ],
            "authors": [
                {
                    "name": "Michael Dowling",
                    "email": "mtdowling@gmail.com",
                    "homepage": "https://github.com/mtdowling"
                }
            ],
            "description": "Guzzle is a PHP HTTP client library",
            "homepage": "http://guzzlephp.org/",
            "keywords": [
                "client",
                "curl",
                "framework",
                "http",
                "http client",
                "rest",
                "web service"
            ],
            "time": "2016-03-21 20:02:09"
        },
        {
            "name": "guzzlehttp/promises",
            "version": "1.2.0",
            "source": {
                "type": "git",
                "url": "https://github.com/guzzle/promises.git",
                "reference": "c10d860e2a9595f8883527fa0021c7da9e65f579"
            },
            "dist": {
                "type": "zip",
                "url": "https://api.github.com/repos/guzzle/promises/zipball/c10d860e2a9595f8883527fa0021c7da9e65f579",
                "reference": "c10d860e2a9595f8883527fa0021c7da9e65f579",
                "shasum": ""
            },
            "require": {
                "php": ">=5.5.0"
            },
            "require-dev": {
                "phpunit/phpunit": "~4.0"
            },
            "type": "library",
            "extra": {
                "branch-alias": {
                    "dev-master": "1.0-dev"
                }
            },
            "autoload": {
                "psr-4": {
                    "GuzzleHttp\\Promise\\": "src/"
                },
                "files": [
                    "src/functions_include.php"
                ]
            },
            "notification-url": "https://packagist.org/downloads/",
            "license": [
                "MIT"
            ],
            "authors": [
                {
                    "name": "Michael Dowling",
                    "email": "mtdowling@gmail.com",
                    "homepage": "https://github.com/mtdowling"
                }
            ],
            "description": "Guzzle promises library",
            "keywords": [
                "promise"
            ],
            "time": "2016-05-18 16:56:05"
        },
        {
            "name": "guzzlehttp/psr7",
            "version": "1.3.0",
            "source": {
                "type": "git",
                "url": "https://github.com/guzzle/psr7.git",
                "reference": "31382fef2889136415751badebbd1cb022a4ed72"
            },
            "dist": {
                "type": "zip",
                "url": "https://api.github.com/repos/guzzle/psr7/zipball/31382fef2889136415751badebbd1cb022a4ed72",
                "reference": "31382fef2889136415751badebbd1cb022a4ed72",
                "shasum": ""
            },
            "require": {
                "php": ">=5.4.0",
                "psr/http-message": "~1.0"
            },
            "provide": {
                "psr/http-message-implementation": "1.0"
            },
            "require-dev": {
                "phpunit/phpunit": "~4.0"
            },
            "type": "library",
            "extra": {
                "branch-alias": {
                    "dev-master": "1.0-dev"
                }
            },
            "autoload": {
                "psr-4": {
                    "GuzzleHttp\\Psr7\\": "src/"
                },
                "files": [
                    "src/functions_include.php"
                ]
            },
            "notification-url": "https://packagist.org/downloads/",
            "license": [
                "MIT"
            ],
            "authors": [
                {
                    "name": "Michael Dowling",
                    "email": "mtdowling@gmail.com",
                    "homepage": "https://github.com/mtdowling"
                }
            ],
            "description": "PSR-7 message implementation",
            "keywords": [
                "http",
                "message",
                "stream",
                "uri"
            ],
            "time": "2016-04-13 19:56:01"
        },
        {
            "name": "hautelook/phpass",
            "version": "0.3.3",
            "source": {
                "type": "git",
                "url": "https://github.com/hautelook/phpass.git",
                "reference": "9590c12bf7c92f67f646d7bf2cf6384e7292cc41"
            },
            "dist": {
                "type": "zip",
                "url": "https://api.github.com/repos/hautelook/phpass/zipball/9590c12bf7c92f67f646d7bf2cf6384e7292cc41",
                "reference": "9590c12bf7c92f67f646d7bf2cf6384e7292cc41",
                "shasum": ""
            },
            "require": {
                "php": ">=5.3.3"
            },
            "type": "library",
            "autoload": {
                "psr-0": {
                    "Hautelook": "src/"
                }
            },
            "notification-url": "https://packagist.org/downloads/",
            "license": [
                "Public Domain"
            ],
            "authors": [
                {
                    "name": "Solar Designer",
                    "email": "solar@openwall.com",
                    "homepage": "http://openwall.com/phpass/"
                }
            ],
            "description": "Portable PHP password hashing framework",
            "homepage": "http://github.com/hautelook/phpass/",
            "keywords": [
                "blowfish",
                "crypt",
                "password",
                "security"
            ],
            "time": "2012-08-31 00:00:00"
        },
        {
            "name": "illuminate/contracts",
            "version": "v5.2.37",
            "source": {
                "type": "git",
                "url": "https://github.com/illuminate/contracts.git",
                "reference": "f4f44d7c6d20404da8dfc655bd3d6dd788dfdce5"
            },
            "dist": {
                "type": "zip",
                "url": "https://api.github.com/repos/illuminate/contracts/zipball/f4f44d7c6d20404da8dfc655bd3d6dd788dfdce5",
                "reference": "f4f44d7c6d20404da8dfc655bd3d6dd788dfdce5",
                "shasum": ""
            },
            "require": {
                "php": ">=5.5.9"
            },
            "type": "library",
            "extra": {
                "branch-alias": {
                    "dev-master": "5.2-dev"
                }
            },
            "autoload": {
                "psr-4": {
                    "Illuminate\\Contracts\\": ""
                }
            },
            "notification-url": "https://packagist.org/downloads/",
            "license": [
                "MIT"
            ],
            "authors": [
                {
                    "name": "Taylor Otwell",
                    "email": "taylorotwell@gmail.com"
                }
            ],
            "description": "The Illuminate Contracts package.",
            "homepage": "http://laravel.com",
            "time": "2016-05-31 21:36:13"
        },
        {
            "name": "illuminate/support",
            "version": "v5.2.37",
            "source": {
                "type": "git",
                "url": "https://github.com/illuminate/support.git",
                "reference": "6e86ac2b4e3d0c42c2dc846dbac3e74d378a812b"
            },
            "dist": {
                "type": "zip",
                "url": "https://api.github.com/repos/illuminate/support/zipball/6e86ac2b4e3d0c42c2dc846dbac3e74d378a812b",
                "reference": "6e86ac2b4e3d0c42c2dc846dbac3e74d378a812b",
                "shasum": ""
            },
            "require": {
                "doctrine/inflector": "~1.0",
                "ext-mbstring": "*",
                "illuminate/contracts": "5.2.*",
                "paragonie/random_compat": "~1.4",
                "php": ">=5.5.9"
            },
            "suggest": {
                "illuminate/filesystem": "Required to use the composer class (5.2.*).",
                "jeremeamia/superclosure": "Required to be able to serialize closures (~2.2).",
                "symfony/polyfill-php56": "Required to use the hash_equals function on PHP 5.5 (~1.0).",
                "symfony/process": "Required to use the composer class (2.8.*|3.0.*).",
                "symfony/var-dumper": "Improves the dd function (2.8.*|3.0.*)."
            },
            "type": "library",
            "extra": {
                "branch-alias": {
                    "dev-master": "5.2-dev"
                }
            },
            "autoload": {
                "psr-4": {
                    "Illuminate\\Support\\": ""
                },
                "files": [
                    "helpers.php"
                ]
            },
            "notification-url": "https://packagist.org/downloads/",
            "license": [
                "MIT"
            ],
            "authors": [
                {
                    "name": "Taylor Otwell",
                    "email": "taylorotwell@gmail.com"
                }
            ],
            "description": "The Illuminate Support package.",
            "homepage": "http://laravel.com",
            "time": "2016-05-30 02:40:53"
        },
        {
            "name": "lucatume/codeception-setup-local",
            "version": "1.0.1",
            "source": {
                "type": "git",
                "url": "https://github.com/lucatume/codeception-setup-local.git",
                "reference": "8764cbbaabe54866eebcb92db1cf244508ad4a71"
            },
            "dist": {
                "type": "zip",
                "url": "https://api.github.com/repos/lucatume/codeception-setup-local/zipball/8764cbbaabe54866eebcb92db1cf244508ad4a71",
                "reference": "8764cbbaabe54866eebcb92db1cf244508ad4a71",
                "shasum": ""
            },
            "require": {
                "codeception/codeception": "^2.1",
                "lucatume/wp-browser-commons": "^1.0"
            },
            "require-dev": {
                "codeception/codeception": "^2.1",
                "mikey179/vfsstream": "^1.6"
            },
            "type": "library",
            "autoload": {
                "psr-4": {
                    "tad\\Codeception\\Command\\": "src/Command",
                    "tad\\Codeception\\Command\\Helpers\\": "src/Helpers"
                }
            },
            "notification-url": "https://packagist.org/downloads/",
            "license": [
                "MIT"
            ],
            "authors": [
                {
                    "name": "Luca Tumedei",
                    "email": "luca@theaveragedev.com"
                }
            ],
            "description": "Flexible local setup for Codeception",
            "time": "2016-05-21 15:04:41"
        },
        {
            "name": "lucatume/wp-browser-commons",
<<<<<<< HEAD
            "version": "1.2.1",
            "source": {
                "type": "git",
                "url": "https://github.com/lucatume/wp-browser-commons.git",
                "reference": "ecd7584a3d066ac1e71cec6f559f4977824f5fe3"
            },
            "dist": {
                "type": "zip",
                "url": "https://api.github.com/repos/lucatume/wp-browser-commons/zipball/ecd7584a3d066ac1e71cec6f559f4977824f5fe3",
                "reference": "ecd7584a3d066ac1e71cec6f559f4977824f5fe3",
=======
            "version": "1.2.2",
            "source": {
                "type": "git",
                "url": "https://github.com/lucatume/wp-browser-commons.git",
                "reference": "314075fdbeb9c6c01c0e11cd6e6955bbdf563dc8"
            },
            "dist": {
                "type": "zip",
                "url": "https://api.github.com/repos/lucatume/wp-browser-commons/zipball/314075fdbeb9c6c01c0e11cd6e6955bbdf563dc8",
                "reference": "314075fdbeb9c6c01c0e11cd6e6955bbdf563dc8",
>>>>>>> 5d547fb0
                "shasum": ""
            },
            "require": {
                "bacon/bacon-string-utils": "~1.0",
                "codeception/codeception": "~2.1",
                "dg/mysql-dump": "^1.3",
                "mikemclin/laravel-wp-password": "~2.0.0",
                "php": ">=5.4.0",
                "symfony/filesystem": "^2.7",
                "xamin/handlebars.php": "~0.10"
            },
            "require-dev": {
                "mikey179/vfsstream": "^1.6"
            },
            "type": "library",
            "autoload": {
                "psr-4": {
                    "tad\\": "src\\tad"
                }
            },
            "notification-url": "https://packagist.org/downloads/",
            "license": [
                "GPL v2.0"
            ],
            "authors": [
                {
                    "name": "Luca Tumedei",
                    "email": "luca@theaveragedev.com"
                }
            ],
            "description": "Common libraries of the WP-Browser package.",
<<<<<<< HEAD
            "time": "2016-06-09 07:57:07"
=======
            "time": "2016-06-15 19:32:38"
>>>>>>> 5d547fb0
        },
        {
            "name": "mikemclin/laravel-wp-password",
            "version": "2.0.0",
            "source": {
                "type": "git",
                "url": "https://github.com/mikemclin/laravel-wp-password.git",
                "reference": "3460f1e38dea501c5d0cbe9bff67d043f6821724"
            },
            "dist": {
                "type": "zip",
                "url": "https://api.github.com/repos/mikemclin/laravel-wp-password/zipball/3460f1e38dea501c5d0cbe9bff67d043f6821724",
                "reference": "3460f1e38dea501c5d0cbe9bff67d043f6821724",
                "shasum": ""
            },
            "require": {
                "hautelook/phpass": "0.3.3",
                "illuminate/support": ">=4.0.0",
                "php": ">=5.3.0"
            },
            "replace": {
                "mikemclin/laravel-wp-password": "self.version"
            },
            "require-dev": {
                "mockery/mockery": "~0.9",
                "phpunit/phpunit": "~4.0",
                "satooshi/php-coveralls": "dev-master"
            },
            "type": "laravel-package",
            "autoload": {
                "psr-4": {
                    "MikeMcLin\\WpPassword\\": "src/"
                }
            },
            "notification-url": "https://packagist.org/downloads/",
            "license": [
                "MIT"
            ],
            "authors": [
                {
                    "name": "Mike McLin",
                    "email": "mike@mikemclin.com",
                    "homepage": "http://mikemclin.net"
                }
            ],
            "description": "Laravel package that checks and creates WordPress password hashes",
            "homepage": "https://github.com/mikemclin/laravel-wp-password",
            "keywords": [
                "hashing",
                "laravel",
                "password",
                "wordpress"
            ],
            "time": "2015-02-12 03:09:57"
        },
        {
            "name": "myclabs/deep-copy",
            "version": "1.5.1",
            "source": {
                "type": "git",
                "url": "https://github.com/myclabs/DeepCopy.git",
                "reference": "a8773992b362b58498eed24bf85005f363c34771"
            },
            "dist": {
                "type": "zip",
                "url": "https://api.github.com/repos/myclabs/DeepCopy/zipball/a8773992b362b58498eed24bf85005f363c34771",
                "reference": "a8773992b362b58498eed24bf85005f363c34771",
                "shasum": ""
            },
            "require": {
                "php": ">=5.4.0"
            },
            "require-dev": {
                "doctrine/collections": "1.*",
                "phpunit/phpunit": "~4.1"
            },
            "type": "library",
            "autoload": {
                "psr-4": {
                    "DeepCopy\\": "src/DeepCopy/"
                }
            },
            "notification-url": "https://packagist.org/downloads/",
            "license": [
                "MIT"
            ],
            "description": "Create deep copies (clones) of your objects",
            "homepage": "https://github.com/myclabs/DeepCopy",
            "keywords": [
                "clone",
                "copy",
                "duplicate",
                "object",
                "object graph"
            ],
            "time": "2015-11-20 12:04:31"
        },
        {
            "name": "paragonie/random_compat",
            "version": "v1.4.1",
            "source": {
                "type": "git",
                "url": "https://github.com/paragonie/random_compat.git",
                "reference": "c7e26a21ba357863de030f0b9e701c7d04593774"
            },
            "dist": {
                "type": "zip",
                "url": "https://api.github.com/repos/paragonie/random_compat/zipball/c7e26a21ba357863de030f0b9e701c7d04593774",
                "reference": "c7e26a21ba357863de030f0b9e701c7d04593774",
                "shasum": ""
            },
            "require": {
                "php": ">=5.2.0"
            },
            "require-dev": {
                "phpunit/phpunit": "4.*|5.*"
            },
            "suggest": {
                "ext-libsodium": "Provides a modern crypto API that can be used to generate random bytes."
            },
            "type": "library",
            "autoload": {
                "files": [
                    "lib/random.php"
                ]
            },
            "notification-url": "https://packagist.org/downloads/",
            "license": [
                "MIT"
            ],
            "authors": [
                {
                    "name": "Paragon Initiative Enterprises",
                    "email": "security@paragonie.com",
                    "homepage": "https://paragonie.com"
                }
            ],
            "description": "PHP 5.x polyfill for random_bytes() and random_int() from PHP 7",
            "keywords": [
                "csprng",
                "pseudorandom",
                "random"
            ],
            "time": "2016-03-18 20:34:03"
        },
        {
            "name": "phpdocumentor/reflection-common",
            "version": "1.0",
            "source": {
                "type": "git",
                "url": "https://github.com/phpDocumentor/ReflectionCommon.git",
                "reference": "144c307535e82c8fdcaacbcfc1d6d8eeb896687c"
            },
            "dist": {
                "type": "zip",
                "url": "https://api.github.com/repos/phpDocumentor/ReflectionCommon/zipball/144c307535e82c8fdcaacbcfc1d6d8eeb896687c",
                "reference": "144c307535e82c8fdcaacbcfc1d6d8eeb896687c",
                "shasum": ""
            },
            "require": {
                "php": ">=5.5"
            },
            "require-dev": {
                "phpunit/phpunit": "^4.6"
            },
            "type": "library",
            "extra": {
                "branch-alias": {
                    "dev-master": "1.0.x-dev"
                }
            },
            "autoload": {
                "psr-4": {
                    "phpDocumentor\\Reflection\\": [
                        "src"
                    ]
                }
            },
            "notification-url": "https://packagist.org/downloads/",
            "license": [
                "MIT"
            ],
            "authors": [
                {
                    "name": "Jaap van Otterdijk",
                    "email": "opensource@ijaap.nl"
                }
            ],
            "description": "Common reflection classes used by phpdocumentor to reflect the code structure",
            "homepage": "http://www.phpdoc.org",
            "keywords": [
                "FQSEN",
                "phpDocumentor",
                "phpdoc",
                "reflection",
                "static analysis"
            ],
            "time": "2015-12-27 11:43:31"
        },
        {
            "name": "phpdocumentor/reflection-docblock",
            "version": "3.1.0",
            "source": {
                "type": "git",
                "url": "https://github.com/phpDocumentor/ReflectionDocBlock.git",
                "reference": "9270140b940ff02e58ec577c237274e92cd40cdd"
            },
            "dist": {
                "type": "zip",
                "url": "https://api.github.com/repos/phpDocumentor/ReflectionDocBlock/zipball/9270140b940ff02e58ec577c237274e92cd40cdd",
                "reference": "9270140b940ff02e58ec577c237274e92cd40cdd",
                "shasum": ""
            },
            "require": {
                "php": ">=5.5",
                "phpdocumentor/reflection-common": "^1.0@dev",
                "phpdocumentor/type-resolver": "^0.2.0",
                "webmozart/assert": "^1.0"
            },
            "require-dev": {
                "mockery/mockery": "^0.9.4",
                "phpunit/phpunit": "^4.4"
            },
            "type": "library",
            "autoload": {
                "psr-4": {
                    "phpDocumentor\\Reflection\\": [
                        "src/"
                    ]
                }
            },
            "notification-url": "https://packagist.org/downloads/",
            "license": [
                "MIT"
            ],
            "authors": [
                {
                    "name": "Mike van Riel",
                    "email": "me@mikevanriel.com"
                }
            ],
            "description": "With this component, a library can provide support for annotations via DocBlocks or otherwise retrieve information that is embedded in a DocBlock.",
            "time": "2016-06-10 09:48:41"
        },
        {
            "name": "phpdocumentor/type-resolver",
            "version": "0.2",
            "source": {
                "type": "git",
                "url": "https://github.com/phpDocumentor/TypeResolver.git",
                "reference": "b39c7a5b194f9ed7bd0dd345c751007a41862443"
            },
            "dist": {
                "type": "zip",
                "url": "https://api.github.com/repos/phpDocumentor/TypeResolver/zipball/b39c7a5b194f9ed7bd0dd345c751007a41862443",
                "reference": "b39c7a5b194f9ed7bd0dd345c751007a41862443",
                "shasum": ""
            },
            "require": {
                "php": ">=5.5",
                "phpdocumentor/reflection-common": "^1.0"
            },
            "require-dev": {
                "mockery/mockery": "^0.9.4",
                "phpunit/phpunit": "^5.2||^4.8.24"
            },
            "type": "library",
            "extra": {
                "branch-alias": {
                    "dev-master": "1.0.x-dev"
                }
            },
            "autoload": {
                "psr-4": {
                    "phpDocumentor\\Reflection\\": [
                        "src/"
                    ]
                }
            },
            "notification-url": "https://packagist.org/downloads/",
            "license": [
                "MIT"
            ],
            "authors": [
                {
                    "name": "Mike van Riel",
                    "email": "me@mikevanriel.com"
                }
            ],
            "time": "2016-06-10 07:14:17"
        },
        {
            "name": "phpspec/prophecy",
            "version": "v1.6.1",
            "source": {
                "type": "git",
                "url": "https://github.com/phpspec/prophecy.git",
                "reference": "58a8137754bc24b25740d4281399a4a3596058e0"
            },
            "dist": {
                "type": "zip",
                "url": "https://api.github.com/repos/phpspec/prophecy/zipball/58a8137754bc24b25740d4281399a4a3596058e0",
                "reference": "58a8137754bc24b25740d4281399a4a3596058e0",
                "shasum": ""
            },
            "require": {
                "doctrine/instantiator": "^1.0.2",
                "php": "^5.3|^7.0",
                "phpdocumentor/reflection-docblock": "^2.0|^3.0.2",
                "sebastian/comparator": "^1.1",
                "sebastian/recursion-context": "^1.0"
            },
            "require-dev": {
                "phpspec/phpspec": "^2.0"
            },
            "type": "library",
            "extra": {
                "branch-alias": {
                    "dev-master": "1.6.x-dev"
                }
            },
            "autoload": {
                "psr-0": {
                    "Prophecy\\": "src/"
                }
            },
            "notification-url": "https://packagist.org/downloads/",
            "license": [
                "MIT"
            ],
            "authors": [
                {
                    "name": "Konstantin Kudryashov",
                    "email": "ever.zet@gmail.com",
                    "homepage": "http://everzet.com"
                },
                {
                    "name": "Marcello Duarte",
                    "email": "marcello.duarte@gmail.com"
                }
            ],
            "description": "Highly opinionated mocking framework for PHP 5.3+",
            "homepage": "https://github.com/phpspec/prophecy",
            "keywords": [
                "Double",
                "Dummy",
                "fake",
                "mock",
                "spy",
                "stub"
            ],
            "time": "2016-06-07 08:13:47"
        },
        {
            "name": "phpunit/php-code-coverage",
            "version": "4.0.0",
            "source": {
                "type": "git",
                "url": "https://github.com/sebastianbergmann/php-code-coverage.git",
                "reference": "900370c81280cc0d942ffbc5912d80464eaee7e9"
            },
            "dist": {
                "type": "zip",
                "url": "https://api.github.com/repos/sebastianbergmann/php-code-coverage/zipball/900370c81280cc0d942ffbc5912d80464eaee7e9",
                "reference": "900370c81280cc0d942ffbc5912d80464eaee7e9",
                "shasum": ""
            },
            "require": {
                "php": "^5.6 || ^7.0",
                "phpunit/php-file-iterator": "~1.3",
                "phpunit/php-text-template": "~1.2",
                "phpunit/php-token-stream": "^1.4.2",
                "sebastian/code-unit-reverse-lookup": "~1.0",
                "sebastian/environment": "^1.3.2",
                "sebastian/version": "~1.0|~2.0"
            },
            "require-dev": {
                "ext-xdebug": ">=2.1.4",
                "phpunit/phpunit": "^5.4"
            },
            "suggest": {
                "ext-dom": "*",
                "ext-xdebug": ">=2.4.0",
                "ext-xmlwriter": "*"
            },
            "type": "library",
            "extra": {
                "branch-alias": {
                    "dev-master": "4.0.x-dev"
                }
            },
            "autoload": {
                "classmap": [
                    "src/"
                ]
            },
            "notification-url": "https://packagist.org/downloads/",
            "license": [
                "BSD-3-Clause"
            ],
            "authors": [
                {
                    "name": "Sebastian Bergmann",
                    "email": "sb@sebastian-bergmann.de",
                    "role": "lead"
                }
            ],
            "description": "Library that provides collection, processing, and rendering functionality for PHP code coverage information.",
            "homepage": "https://github.com/sebastianbergmann/php-code-coverage",
            "keywords": [
                "coverage",
                "testing",
                "xunit"
            ],
            "time": "2016-06-03 05:03:56"
        },
        {
            "name": "phpunit/php-file-iterator",
            "version": "1.4.1",
            "source": {
                "type": "git",
                "url": "https://github.com/sebastianbergmann/php-file-iterator.git",
                "reference": "6150bf2c35d3fc379e50c7602b75caceaa39dbf0"
            },
            "dist": {
                "type": "zip",
                "url": "https://api.github.com/repos/sebastianbergmann/php-file-iterator/zipball/6150bf2c35d3fc379e50c7602b75caceaa39dbf0",
                "reference": "6150bf2c35d3fc379e50c7602b75caceaa39dbf0",
                "shasum": ""
            },
            "require": {
                "php": ">=5.3.3"
            },
            "type": "library",
            "extra": {
                "branch-alias": {
                    "dev-master": "1.4.x-dev"
                }
            },
            "autoload": {
                "classmap": [
                    "src/"
                ]
            },
            "notification-url": "https://packagist.org/downloads/",
            "license": [
                "BSD-3-Clause"
            ],
            "authors": [
                {
                    "name": "Sebastian Bergmann",
                    "email": "sb@sebastian-bergmann.de",
                    "role": "lead"
                }
            ],
            "description": "FilterIterator implementation that filters files based on a list of suffixes.",
            "homepage": "https://github.com/sebastianbergmann/php-file-iterator/",
            "keywords": [
                "filesystem",
                "iterator"
            ],
            "time": "2015-06-21 13:08:43"
        },
        {
            "name": "phpunit/php-text-template",
            "version": "1.2.1",
            "source": {
                "type": "git",
                "url": "https://github.com/sebastianbergmann/php-text-template.git",
                "reference": "31f8b717e51d9a2afca6c9f046f5d69fc27c8686"
            },
            "dist": {
                "type": "zip",
                "url": "https://api.github.com/repos/sebastianbergmann/php-text-template/zipball/31f8b717e51d9a2afca6c9f046f5d69fc27c8686",
                "reference": "31f8b717e51d9a2afca6c9f046f5d69fc27c8686",
                "shasum": ""
            },
            "require": {
                "php": ">=5.3.3"
            },
            "type": "library",
            "autoload": {
                "classmap": [
                    "src/"
                ]
            },
            "notification-url": "https://packagist.org/downloads/",
            "license": [
                "BSD-3-Clause"
            ],
            "authors": [
                {
                    "name": "Sebastian Bergmann",
                    "email": "sebastian@phpunit.de",
                    "role": "lead"
                }
            ],
            "description": "Simple template engine.",
            "homepage": "https://github.com/sebastianbergmann/php-text-template/",
            "keywords": [
                "template"
            ],
            "time": "2015-06-21 13:50:34"
        },
        {
            "name": "phpunit/php-timer",
            "version": "1.0.8",
            "source": {
                "type": "git",
                "url": "https://github.com/sebastianbergmann/php-timer.git",
                "reference": "38e9124049cf1a164f1e4537caf19c99bf1eb260"
            },
            "dist": {
                "type": "zip",
                "url": "https://api.github.com/repos/sebastianbergmann/php-timer/zipball/38e9124049cf1a164f1e4537caf19c99bf1eb260",
                "reference": "38e9124049cf1a164f1e4537caf19c99bf1eb260",
                "shasum": ""
            },
            "require": {
                "php": ">=5.3.3"
            },
            "require-dev": {
                "phpunit/phpunit": "~4|~5"
            },
            "type": "library",
            "autoload": {
                "classmap": [
                    "src/"
                ]
            },
            "notification-url": "https://packagist.org/downloads/",
            "license": [
                "BSD-3-Clause"
            ],
            "authors": [
                {
                    "name": "Sebastian Bergmann",
                    "email": "sb@sebastian-bergmann.de",
                    "role": "lead"
                }
            ],
            "description": "Utility class for timing",
            "homepage": "https://github.com/sebastianbergmann/php-timer/",
            "keywords": [
                "timer"
            ],
            "time": "2016-05-12 18:03:57"
        },
        {
            "name": "phpunit/php-token-stream",
            "version": "1.4.8",
            "source": {
                "type": "git",
                "url": "https://github.com/sebastianbergmann/php-token-stream.git",
                "reference": "3144ae21711fb6cac0b1ab4cbe63b75ce3d4e8da"
            },
            "dist": {
                "type": "zip",
                "url": "https://api.github.com/repos/sebastianbergmann/php-token-stream/zipball/3144ae21711fb6cac0b1ab4cbe63b75ce3d4e8da",
                "reference": "3144ae21711fb6cac0b1ab4cbe63b75ce3d4e8da",
                "shasum": ""
            },
            "require": {
                "ext-tokenizer": "*",
                "php": ">=5.3.3"
            },
            "require-dev": {
                "phpunit/phpunit": "~4.2"
            },
            "type": "library",
            "extra": {
                "branch-alias": {
                    "dev-master": "1.4-dev"
                }
            },
            "autoload": {
                "classmap": [
                    "src/"
                ]
            },
            "notification-url": "https://packagist.org/downloads/",
            "license": [
                "BSD-3-Clause"
            ],
            "authors": [
                {
                    "name": "Sebastian Bergmann",
                    "email": "sebastian@phpunit.de"
                }
            ],
            "description": "Wrapper around PHP's tokenizer extension.",
            "homepage": "https://github.com/sebastianbergmann/php-token-stream/",
            "keywords": [
                "tokenizer"
            ],
            "time": "2015-09-15 10:49:45"
        },
        {
            "name": "phpunit/phpunit",
<<<<<<< HEAD
            "version": "5.4.5",
            "source": {
                "type": "git",
                "url": "https://github.com/sebastianbergmann/phpunit.git",
                "reference": "744a50838ef373be00fb658ce9544905cf587c17"
            },
            "dist": {
                "type": "zip",
                "url": "https://api.github.com/repos/sebastianbergmann/phpunit/zipball/744a50838ef373be00fb658ce9544905cf587c17",
                "reference": "744a50838ef373be00fb658ce9544905cf587c17",
=======
            "version": "5.4.6",
            "source": {
                "type": "git",
                "url": "https://github.com/sebastianbergmann/phpunit.git",
                "reference": "2f1fc94b77ea6418bd6a06c64a1dac0645fbce59"
            },
            "dist": {
                "type": "zip",
                "url": "https://api.github.com/repos/sebastianbergmann/phpunit/zipball/2f1fc94b77ea6418bd6a06c64a1dac0645fbce59",
                "reference": "2f1fc94b77ea6418bd6a06c64a1dac0645fbce59",
>>>>>>> 5d547fb0
                "shasum": ""
            },
            "require": {
                "ext-dom": "*",
                "ext-json": "*",
                "ext-pcre": "*",
                "ext-reflection": "*",
                "ext-spl": "*",
                "myclabs/deep-copy": "~1.3",
                "php": "^5.6 || ^7.0",
                "phpspec/prophecy": "^1.3.1",
                "phpunit/php-code-coverage": "^4.0",
                "phpunit/php-file-iterator": "~1.4",
                "phpunit/php-text-template": "~1.2",
                "phpunit/php-timer": "^1.0.6",
                "phpunit/phpunit-mock-objects": "^3.2",
                "sebastian/comparator": "~1.1",
                "sebastian/diff": "~1.2",
                "sebastian/environment": "^1.3 || ^2.0",
                "sebastian/exporter": "~1.2",
                "sebastian/global-state": "~1.0",
                "sebastian/object-enumerator": "~1.0",
                "sebastian/resource-operations": "~1.0",
                "sebastian/version": "~1.0|~2.0",
                "symfony/yaml": "~2.1|~3.0"
            },
            "conflict": {
                "phpdocumentor/reflection-docblock": "3.0.2"
            },
            "suggest": {
                "phpunit/php-invoker": "~1.1"
            },
            "bin": [
                "phpunit"
            ],
            "type": "library",
            "extra": {
                "branch-alias": {
                    "dev-master": "5.4.x-dev"
                }
            },
            "autoload": {
                "classmap": [
                    "src/"
                ]
            },
            "notification-url": "https://packagist.org/downloads/",
            "license": [
                "BSD-3-Clause"
            ],
            "authors": [
                {
                    "name": "Sebastian Bergmann",
                    "email": "sebastian@phpunit.de",
                    "role": "lead"
                }
            ],
            "description": "The PHP Unit Testing framework.",
            "homepage": "https://phpunit.de/",
            "keywords": [
                "phpunit",
                "testing",
                "xunit"
            ],
<<<<<<< HEAD
            "time": "2016-06-15 07:20:05"
=======
            "time": "2016-06-16 06:01:15"
>>>>>>> 5d547fb0
        },
        {
            "name": "phpunit/phpunit-mock-objects",
            "version": "3.2.3",
            "source": {
                "type": "git",
                "url": "https://github.com/sebastianbergmann/phpunit-mock-objects.git",
                "reference": "b13d0d9426ced06958bd32104653526a6c998a52"
            },
            "dist": {
                "type": "zip",
                "url": "https://api.github.com/repos/sebastianbergmann/phpunit-mock-objects/zipball/b13d0d9426ced06958bd32104653526a6c998a52",
                "reference": "b13d0d9426ced06958bd32104653526a6c998a52",
                "shasum": ""
            },
            "require": {
                "doctrine/instantiator": "^1.0.2",
                "php": "^5.6 || ^7.0",
                "phpunit/php-text-template": "^1.2",
                "sebastian/exporter": "^1.2"
            },
            "conflict": {
                "phpunit/phpunit": "<5.4.0"
            },
            "require-dev": {
                "phpunit/phpunit": "^5.4"
            },
            "suggest": {
                "ext-soap": "*"
            },
            "type": "library",
            "extra": {
                "branch-alias": {
                    "dev-master": "3.2.x-dev"
                }
            },
            "autoload": {
                "classmap": [
                    "src/"
                ]
            },
            "notification-url": "https://packagist.org/downloads/",
            "license": [
                "BSD-3-Clause"
            ],
            "authors": [
                {
                    "name": "Sebastian Bergmann",
                    "email": "sb@sebastian-bergmann.de",
                    "role": "lead"
                }
            ],
            "description": "Mock Object library for PHPUnit",
            "homepage": "https://github.com/sebastianbergmann/phpunit-mock-objects/",
            "keywords": [
                "mock",
                "xunit"
            ],
            "time": "2016-06-12 07:37:26"
        },
        {
            "name": "psr/http-message",
            "version": "1.0",
            "source": {
                "type": "git",
                "url": "https://github.com/php-fig/http-message.git",
                "reference": "85d63699f0dbedb190bbd4b0d2b9dc707ea4c298"
            },
            "dist": {
                "type": "zip",
                "url": "https://api.github.com/repos/php-fig/http-message/zipball/85d63699f0dbedb190bbd4b0d2b9dc707ea4c298",
                "reference": "85d63699f0dbedb190bbd4b0d2b9dc707ea4c298",
                "shasum": ""
            },
            "require": {
                "php": ">=5.3.0"
            },
            "type": "library",
            "extra": {
                "branch-alias": {
                    "dev-master": "1.0.x-dev"
                }
            },
            "autoload": {
                "psr-4": {
                    "Psr\\Http\\Message\\": "src/"
                }
            },
            "notification-url": "https://packagist.org/downloads/",
            "license": [
                "MIT"
            ],
            "authors": [
                {
                    "name": "PHP-FIG",
                    "homepage": "http://www.php-fig.org/"
                }
            ],
            "description": "Common interface for HTTP messages",
            "keywords": [
                "http",
                "http-message",
                "psr",
                "psr-7",
                "request",
                "response"
            ],
            "time": "2015-05-04 20:22:00"
        },
        {
            "name": "sebastian/code-unit-reverse-lookup",
            "version": "1.0.0",
            "source": {
                "type": "git",
                "url": "https://github.com/sebastianbergmann/code-unit-reverse-lookup.git",
                "reference": "c36f5e7cfce482fde5bf8d10d41a53591e0198fe"
            },
            "dist": {
                "type": "zip",
                "url": "https://api.github.com/repos/sebastianbergmann/code-unit-reverse-lookup/zipball/c36f5e7cfce482fde5bf8d10d41a53591e0198fe",
                "reference": "c36f5e7cfce482fde5bf8d10d41a53591e0198fe",
                "shasum": ""
            },
            "require": {
                "php": ">=5.6"
            },
            "require-dev": {
                "phpunit/phpunit": "~5"
            },
            "type": "library",
            "extra": {
                "branch-alias": {
                    "dev-master": "1.0.x-dev"
                }
            },
            "autoload": {
                "classmap": [
                    "src/"
                ]
            },
            "notification-url": "https://packagist.org/downloads/",
            "license": [
                "BSD-3-Clause"
            ],
            "authors": [
                {
                    "name": "Sebastian Bergmann",
                    "email": "sebastian@phpunit.de"
                }
            ],
            "description": "Looks up which function or method a line of code belongs to",
            "homepage": "https://github.com/sebastianbergmann/code-unit-reverse-lookup/",
            "time": "2016-02-13 06:45:14"
        },
        {
            "name": "sebastian/comparator",
            "version": "1.2.0",
            "source": {
                "type": "git",
                "url": "https://github.com/sebastianbergmann/comparator.git",
                "reference": "937efb279bd37a375bcadf584dec0726f84dbf22"
            },
            "dist": {
                "type": "zip",
                "url": "https://api.github.com/repos/sebastianbergmann/comparator/zipball/937efb279bd37a375bcadf584dec0726f84dbf22",
                "reference": "937efb279bd37a375bcadf584dec0726f84dbf22",
                "shasum": ""
            },
            "require": {
                "php": ">=5.3.3",
                "sebastian/diff": "~1.2",
                "sebastian/exporter": "~1.2"
            },
            "require-dev": {
                "phpunit/phpunit": "~4.4"
            },
            "type": "library",
            "extra": {
                "branch-alias": {
                    "dev-master": "1.2.x-dev"
                }
            },
            "autoload": {
                "classmap": [
                    "src/"
                ]
            },
            "notification-url": "https://packagist.org/downloads/",
            "license": [
                "BSD-3-Clause"
            ],
            "authors": [
                {
                    "name": "Jeff Welch",
                    "email": "whatthejeff@gmail.com"
                },
                {
                    "name": "Volker Dusch",
                    "email": "github@wallbash.com"
                },
                {
                    "name": "Bernhard Schussek",
                    "email": "bschussek@2bepublished.at"
                },
                {
                    "name": "Sebastian Bergmann",
                    "email": "sebastian@phpunit.de"
                }
            ],
            "description": "Provides the functionality to compare PHP values for equality",
            "homepage": "http://www.github.com/sebastianbergmann/comparator",
            "keywords": [
                "comparator",
                "compare",
                "equality"
            ],
            "time": "2015-07-26 15:48:44"
        },
        {
            "name": "sebastian/diff",
            "version": "1.4.1",
            "source": {
                "type": "git",
                "url": "https://github.com/sebastianbergmann/diff.git",
                "reference": "13edfd8706462032c2f52b4b862974dd46b71c9e"
            },
            "dist": {
                "type": "zip",
                "url": "https://api.github.com/repos/sebastianbergmann/diff/zipball/13edfd8706462032c2f52b4b862974dd46b71c9e",
                "reference": "13edfd8706462032c2f52b4b862974dd46b71c9e",
                "shasum": ""
            },
            "require": {
                "php": ">=5.3.3"
            },
            "require-dev": {
                "phpunit/phpunit": "~4.8"
            },
            "type": "library",
            "extra": {
                "branch-alias": {
                    "dev-master": "1.4-dev"
                }
            },
            "autoload": {
                "classmap": [
                    "src/"
                ]
            },
            "notification-url": "https://packagist.org/downloads/",
            "license": [
                "BSD-3-Clause"
            ],
            "authors": [
                {
                    "name": "Kore Nordmann",
                    "email": "mail@kore-nordmann.de"
                },
                {
                    "name": "Sebastian Bergmann",
                    "email": "sebastian@phpunit.de"
                }
            ],
            "description": "Diff implementation",
            "homepage": "https://github.com/sebastianbergmann/diff",
            "keywords": [
                "diff"
            ],
            "time": "2015-12-08 07:14:41"
        },
        {
            "name": "sebastian/environment",
            "version": "1.3.7",
            "source": {
                "type": "git",
                "url": "https://github.com/sebastianbergmann/environment.git",
                "reference": "4e8f0da10ac5802913afc151413bc8c53b6c2716"
            },
            "dist": {
                "type": "zip",
                "url": "https://api.github.com/repos/sebastianbergmann/environment/zipball/4e8f0da10ac5802913afc151413bc8c53b6c2716",
                "reference": "4e8f0da10ac5802913afc151413bc8c53b6c2716",
                "shasum": ""
            },
            "require": {
                "php": ">=5.3.3"
            },
            "require-dev": {
                "phpunit/phpunit": "~4.4"
            },
            "type": "library",
            "extra": {
                "branch-alias": {
                    "dev-master": "1.3.x-dev"
                }
            },
            "autoload": {
                "classmap": [
                    "src/"
                ]
            },
            "notification-url": "https://packagist.org/downloads/",
            "license": [
                "BSD-3-Clause"
            ],
            "authors": [
                {
                    "name": "Sebastian Bergmann",
                    "email": "sebastian@phpunit.de"
                }
            ],
            "description": "Provides functionality to handle HHVM/PHP environments",
            "homepage": "http://www.github.com/sebastianbergmann/environment",
            "keywords": [
                "Xdebug",
                "environment",
                "hhvm"
            ],
            "time": "2016-05-17 03:18:57"
        },
        {
            "name": "sebastian/exporter",
            "version": "1.2.2",
            "source": {
                "type": "git",
                "url": "https://github.com/sebastianbergmann/exporter.git",
                "reference": "42c4c2eec485ee3e159ec9884f95b431287edde4"
            },
            "dist": {
                "type": "zip",
                "url": "https://api.github.com/repos/sebastianbergmann/exporter/zipball/42c4c2eec485ee3e159ec9884f95b431287edde4",
                "reference": "42c4c2eec485ee3e159ec9884f95b431287edde4",
                "shasum": ""
            },
            "require": {
                "php": ">=5.3.3",
                "sebastian/recursion-context": "~1.0"
            },
            "require-dev": {
                "ext-mbstring": "*",
                "phpunit/phpunit": "~4.4"
            },
            "type": "library",
            "extra": {
                "branch-alias": {
                    "dev-master": "1.3.x-dev"
                }
            },
            "autoload": {
                "classmap": [
                    "src/"
                ]
            },
            "notification-url": "https://packagist.org/downloads/",
            "license": [
                "BSD-3-Clause"
            ],
            "authors": [
                {
                    "name": "Jeff Welch",
                    "email": "whatthejeff@gmail.com"
                },
                {
                    "name": "Volker Dusch",
                    "email": "github@wallbash.com"
                },
                {
                    "name": "Bernhard Schussek",
                    "email": "bschussek@2bepublished.at"
                },
                {
                    "name": "Sebastian Bergmann",
                    "email": "sebastian@phpunit.de"
                },
                {
                    "name": "Adam Harvey",
                    "email": "aharvey@php.net"
                }
            ],
            "description": "Provides the functionality to export PHP variables for visualization",
            "homepage": "http://www.github.com/sebastianbergmann/exporter",
            "keywords": [
                "export",
                "exporter"
            ],
            "time": "2016-06-17 09:04:28"
        },
        {
            "name": "sebastian/global-state",
            "version": "1.1.1",
            "source": {
                "type": "git",
                "url": "https://github.com/sebastianbergmann/global-state.git",
                "reference": "bc37d50fea7d017d3d340f230811c9f1d7280af4"
            },
            "dist": {
                "type": "zip",
                "url": "https://api.github.com/repos/sebastianbergmann/global-state/zipball/bc37d50fea7d017d3d340f230811c9f1d7280af4",
                "reference": "bc37d50fea7d017d3d340f230811c9f1d7280af4",
                "shasum": ""
            },
            "require": {
                "php": ">=5.3.3"
            },
            "require-dev": {
                "phpunit/phpunit": "~4.2"
            },
            "suggest": {
                "ext-uopz": "*"
            },
            "type": "library",
            "extra": {
                "branch-alias": {
                    "dev-master": "1.0-dev"
                }
            },
            "autoload": {
                "classmap": [
                    "src/"
                ]
            },
            "notification-url": "https://packagist.org/downloads/",
            "license": [
                "BSD-3-Clause"
            ],
            "authors": [
                {
                    "name": "Sebastian Bergmann",
                    "email": "sebastian@phpunit.de"
                }
            ],
            "description": "Snapshotting of global state",
            "homepage": "http://www.github.com/sebastianbergmann/global-state",
            "keywords": [
                "global state"
            ],
            "time": "2015-10-12 03:26:01"
        },
        {
            "name": "sebastian/object-enumerator",
            "version": "1.0.0",
            "source": {
                "type": "git",
                "url": "https://github.com/sebastianbergmann/object-enumerator.git",
                "reference": "d4ca2fb70344987502567bc50081c03e6192fb26"
            },
            "dist": {
                "type": "zip",
                "url": "https://api.github.com/repos/sebastianbergmann/object-enumerator/zipball/d4ca2fb70344987502567bc50081c03e6192fb26",
                "reference": "d4ca2fb70344987502567bc50081c03e6192fb26",
                "shasum": ""
            },
            "require": {
                "php": ">=5.6",
                "sebastian/recursion-context": "~1.0"
            },
            "require-dev": {
                "phpunit/phpunit": "~5"
            },
            "type": "library",
            "extra": {
                "branch-alias": {
                    "dev-master": "1.0.x-dev"
                }
            },
            "autoload": {
                "classmap": [
                    "src/"
                ]
            },
            "notification-url": "https://packagist.org/downloads/",
            "license": [
                "BSD-3-Clause"
            ],
            "authors": [
                {
                    "name": "Sebastian Bergmann",
                    "email": "sebastian@phpunit.de"
                }
            ],
            "description": "Traverses array structures and object graphs to enumerate all referenced objects",
            "homepage": "https://github.com/sebastianbergmann/object-enumerator/",
            "time": "2016-01-28 13:25:10"
        },
        {
            "name": "sebastian/recursion-context",
            "version": "1.0.2",
            "source": {
                "type": "git",
                "url": "https://github.com/sebastianbergmann/recursion-context.git",
                "reference": "913401df809e99e4f47b27cdd781f4a258d58791"
            },
            "dist": {
                "type": "zip",
                "url": "https://api.github.com/repos/sebastianbergmann/recursion-context/zipball/913401df809e99e4f47b27cdd781f4a258d58791",
                "reference": "913401df809e99e4f47b27cdd781f4a258d58791",
                "shasum": ""
            },
            "require": {
                "php": ">=5.3.3"
            },
            "require-dev": {
                "phpunit/phpunit": "~4.4"
            },
            "type": "library",
            "extra": {
                "branch-alias": {
                    "dev-master": "1.0.x-dev"
                }
            },
            "autoload": {
                "classmap": [
                    "src/"
                ]
            },
            "notification-url": "https://packagist.org/downloads/",
            "license": [
                "BSD-3-Clause"
            ],
            "authors": [
                {
                    "name": "Jeff Welch",
                    "email": "whatthejeff@gmail.com"
                },
                {
                    "name": "Sebastian Bergmann",
                    "email": "sebastian@phpunit.de"
                },
                {
                    "name": "Adam Harvey",
                    "email": "aharvey@php.net"
                }
            ],
            "description": "Provides functionality to recursively process PHP variables",
            "homepage": "http://www.github.com/sebastianbergmann/recursion-context",
            "time": "2015-11-11 19:50:13"
        },
        {
            "name": "sebastian/resource-operations",
            "version": "1.0.0",
            "source": {
                "type": "git",
                "url": "https://github.com/sebastianbergmann/resource-operations.git",
                "reference": "ce990bb21759f94aeafd30209e8cfcdfa8bc3f52"
            },
            "dist": {
                "type": "zip",
                "url": "https://api.github.com/repos/sebastianbergmann/resource-operations/zipball/ce990bb21759f94aeafd30209e8cfcdfa8bc3f52",
                "reference": "ce990bb21759f94aeafd30209e8cfcdfa8bc3f52",
                "shasum": ""
            },
            "require": {
                "php": ">=5.6.0"
            },
            "type": "library",
            "extra": {
                "branch-alias": {
                    "dev-master": "1.0.x-dev"
                }
            },
            "autoload": {
                "classmap": [
                    "src/"
                ]
            },
            "notification-url": "https://packagist.org/downloads/",
            "license": [
                "BSD-3-Clause"
            ],
            "authors": [
                {
                    "name": "Sebastian Bergmann",
                    "email": "sebastian@phpunit.de"
                }
            ],
            "description": "Provides a list of PHP built-in functions that operate on resources",
            "homepage": "https://www.github.com/sebastianbergmann/resource-operations",
            "time": "2015-07-28 20:34:47"
        },
        {
            "name": "sebastian/version",
            "version": "2.0.0",
            "source": {
                "type": "git",
                "url": "https://github.com/sebastianbergmann/version.git",
                "reference": "c829badbd8fdf16a0bad8aa7fa7971c029f1b9c5"
            },
            "dist": {
                "type": "zip",
                "url": "https://api.github.com/repos/sebastianbergmann/version/zipball/c829badbd8fdf16a0bad8aa7fa7971c029f1b9c5",
                "reference": "c829badbd8fdf16a0bad8aa7fa7971c029f1b9c5",
                "shasum": ""
            },
            "require": {
                "php": ">=5.6"
            },
            "type": "library",
            "extra": {
                "branch-alias": {
                    "dev-master": "2.0.x-dev"
                }
            },
            "autoload": {
                "classmap": [
                    "src/"
                ]
            },
            "notification-url": "https://packagist.org/downloads/",
            "license": [
                "BSD-3-Clause"
            ],
            "authors": [
                {
                    "name": "Sebastian Bergmann",
                    "email": "sebastian@phpunit.de",
                    "role": "lead"
                }
            ],
            "description": "Library that helps with managing the version number of Git-hosted PHP projects",
            "homepage": "https://github.com/sebastianbergmann/version",
            "time": "2016-02-04 12:56:52"
        },
        {
            "name": "symfony/browser-kit",
            "version": "v3.1.1",
            "source": {
                "type": "git",
                "url": "https://github.com/symfony/browser-kit.git",
                "reference": "b645a9b23d6c0eeba5ac823fa87bf010db9aff22"
            },
            "dist": {
                "type": "zip",
                "url": "https://api.github.com/repos/symfony/browser-kit/zipball/b645a9b23d6c0eeba5ac823fa87bf010db9aff22",
                "reference": "b645a9b23d6c0eeba5ac823fa87bf010db9aff22",
                "shasum": ""
            },
            "require": {
                "php": ">=5.5.9",
                "symfony/dom-crawler": "~2.8|~3.0"
            },
            "require-dev": {
                "symfony/css-selector": "~2.8|~3.0",
                "symfony/process": "~2.8|~3.0"
            },
            "suggest": {
                "symfony/process": ""
            },
            "type": "library",
            "extra": {
                "branch-alias": {
                    "dev-master": "3.1-dev"
                }
            },
            "autoload": {
                "psr-4": {
                    "Symfony\\Component\\BrowserKit\\": ""
                },
                "exclude-from-classmap": [
                    "/Tests/"
                ]
            },
            "notification-url": "https://packagist.org/downloads/",
            "license": [
                "MIT"
            ],
            "authors": [
                {
                    "name": "Fabien Potencier",
                    "email": "fabien@symfony.com"
                },
                {
                    "name": "Symfony Community",
                    "homepage": "https://symfony.com/contributors"
                }
            ],
            "description": "Symfony BrowserKit Component",
            "homepage": "https://symfony.com",
            "time": "2016-03-04 07:56:56"
        },
        {
            "name": "symfony/console",
            "version": "v3.1.1",
            "source": {
                "type": "git",
                "url": "https://github.com/symfony/console.git",
                "reference": "64a4d43b045f07055bb197650159769604cb2a92"
            },
            "dist": {
                "type": "zip",
                "url": "https://api.github.com/repos/symfony/console/zipball/64a4d43b045f07055bb197650159769604cb2a92",
                "reference": "64a4d43b045f07055bb197650159769604cb2a92",
                "shasum": ""
            },
            "require": {
                "php": ">=5.5.9",
                "symfony/polyfill-mbstring": "~1.0"
            },
            "require-dev": {
                "psr/log": "~1.0",
                "symfony/event-dispatcher": "~2.8|~3.0",
                "symfony/process": "~2.8|~3.0"
            },
            "suggest": {
                "psr/log": "For using the console logger",
                "symfony/event-dispatcher": "",
                "symfony/process": ""
            },
            "type": "library",
            "extra": {
                "branch-alias": {
                    "dev-master": "3.1-dev"
                }
            },
            "autoload": {
                "psr-4": {
                    "Symfony\\Component\\Console\\": ""
                },
                "exclude-from-classmap": [
                    "/Tests/"
                ]
            },
            "notification-url": "https://packagist.org/downloads/",
            "license": [
                "MIT"
            ],
            "authors": [
                {
                    "name": "Fabien Potencier",
                    "email": "fabien@symfony.com"
                },
                {
                    "name": "Symfony Community",
                    "homepage": "https://symfony.com/contributors"
                }
            ],
            "description": "Symfony Console Component",
            "homepage": "https://symfony.com",
            "time": "2016-06-14 11:18:07"
        },
        {
            "name": "symfony/css-selector",
            "version": "v3.1.1",
            "source": {
                "type": "git",
                "url": "https://github.com/symfony/css-selector.git",
                "reference": "c526d7b3cb4fe1673c6a34e13be2ff63f519df99"
            },
            "dist": {
                "type": "zip",
                "url": "https://api.github.com/repos/symfony/css-selector/zipball/c526d7b3cb4fe1673c6a34e13be2ff63f519df99",
                "reference": "c526d7b3cb4fe1673c6a34e13be2ff63f519df99",
                "shasum": ""
            },
            "require": {
                "php": ">=5.5.9"
            },
            "type": "library",
            "extra": {
                "branch-alias": {
                    "dev-master": "3.1-dev"
                }
            },
            "autoload": {
                "psr-4": {
                    "Symfony\\Component\\CssSelector\\": ""
                },
                "exclude-from-classmap": [
                    "/Tests/"
                ]
            },
            "notification-url": "https://packagist.org/downloads/",
            "license": [
                "MIT"
            ],
            "authors": [
                {
                    "name": "Jean-François Simon",
                    "email": "jeanfrancois.simon@sensiolabs.com"
                },
                {
                    "name": "Fabien Potencier",
                    "email": "fabien@symfony.com"
                },
                {
                    "name": "Symfony Community",
                    "homepage": "https://symfony.com/contributors"
                }
            ],
            "description": "Symfony CssSelector Component",
            "homepage": "https://symfony.com",
            "time": "2016-06-06 11:42:41"
        },
        {
            "name": "symfony/dom-crawler",
            "version": "v3.1.1",
            "source": {
                "type": "git",
                "url": "https://github.com/symfony/dom-crawler.git",
                "reference": "12aa63fd41b060d2bee9a34623d29eda70bc8fe3"
            },
            "dist": {
                "type": "zip",
                "url": "https://api.github.com/repos/symfony/dom-crawler/zipball/12aa63fd41b060d2bee9a34623d29eda70bc8fe3",
                "reference": "12aa63fd41b060d2bee9a34623d29eda70bc8fe3",
                "shasum": ""
            },
            "require": {
                "php": ">=5.5.9",
                "symfony/polyfill-mbstring": "~1.0"
            },
            "require-dev": {
                "symfony/css-selector": "~2.8|~3.0"
            },
            "suggest": {
                "symfony/css-selector": ""
            },
            "type": "library",
            "extra": {
                "branch-alias": {
                    "dev-master": "3.1-dev"
                }
            },
            "autoload": {
                "psr-4": {
                    "Symfony\\Component\\DomCrawler\\": ""
                },
                "exclude-from-classmap": [
                    "/Tests/"
                ]
            },
            "notification-url": "https://packagist.org/downloads/",
            "license": [
                "MIT"
            ],
            "authors": [
                {
                    "name": "Fabien Potencier",
                    "email": "fabien@symfony.com"
                },
                {
                    "name": "Symfony Community",
                    "homepage": "https://symfony.com/contributors"
                }
            ],
            "description": "Symfony DomCrawler Component",
            "homepage": "https://symfony.com",
            "time": "2016-05-13 15:49:09"
        },
        {
            "name": "symfony/event-dispatcher",
            "version": "v3.1.1",
            "source": {
                "type": "git",
                "url": "https://github.com/symfony/event-dispatcher.git",
                "reference": "f5b7563f67779c6d3d5370e23448e707c858df3e"
            },
            "dist": {
                "type": "zip",
                "url": "https://api.github.com/repos/symfony/event-dispatcher/zipball/f5b7563f67779c6d3d5370e23448e707c858df3e",
                "reference": "f5b7563f67779c6d3d5370e23448e707c858df3e",
                "shasum": ""
            },
            "require": {
                "php": ">=5.5.9"
            },
            "require-dev": {
                "psr/log": "~1.0",
                "symfony/config": "~2.8|~3.0",
                "symfony/dependency-injection": "~2.8|~3.0",
                "symfony/expression-language": "~2.8|~3.0",
                "symfony/stopwatch": "~2.8|~3.0"
            },
            "suggest": {
                "symfony/dependency-injection": "",
                "symfony/http-kernel": ""
            },
            "type": "library",
            "extra": {
                "branch-alias": {
                    "dev-master": "3.1-dev"
                }
            },
            "autoload": {
                "psr-4": {
                    "Symfony\\Component\\EventDispatcher\\": ""
                },
                "exclude-from-classmap": [
                    "/Tests/"
                ]
            },
            "notification-url": "https://packagist.org/downloads/",
            "license": [
                "MIT"
            ],
            "authors": [
                {
                    "name": "Fabien Potencier",
                    "email": "fabien@symfony.com"
                },
                {
                    "name": "Symfony Community",
                    "homepage": "https://symfony.com/contributors"
                }
            ],
            "description": "Symfony EventDispatcher Component",
            "homepage": "https://symfony.com",
            "time": "2016-06-06 11:42:41"
        },
        {
            "name": "symfony/filesystem",
            "version": "v2.8.7",
            "source": {
                "type": "git",
                "url": "https://github.com/symfony/filesystem.git",
                "reference": "dee379131dceed90a429e951546b33edfe7dccbb"
            },
            "dist": {
                "type": "zip",
                "url": "https://api.github.com/repos/symfony/filesystem/zipball/dee379131dceed90a429e951546b33edfe7dccbb",
                "reference": "dee379131dceed90a429e951546b33edfe7dccbb",
                "shasum": ""
            },
            "require": {
                "php": ">=5.3.9"
            },
            "type": "library",
            "extra": {
                "branch-alias": {
                    "dev-master": "2.8-dev"
                }
            },
            "autoload": {
                "psr-4": {
                    "Symfony\\Component\\Filesystem\\": ""
                },
                "exclude-from-classmap": [
                    "/Tests/"
                ]
            },
            "notification-url": "https://packagist.org/downloads/",
            "license": [
                "MIT"
            ],
            "authors": [
                {
                    "name": "Fabien Potencier",
                    "email": "fabien@symfony.com"
                },
                {
                    "name": "Symfony Community",
                    "homepage": "https://symfony.com/contributors"
                }
            ],
            "description": "Symfony Filesystem Component",
            "homepage": "https://symfony.com",
            "time": "2016-04-12 18:01:21"
        },
        {
            "name": "symfony/finder",
            "version": "v3.1.1",
            "source": {
                "type": "git",
                "url": "https://github.com/symfony/finder.git",
                "reference": "40d17ed287bf51a2f884c4619ce8ff2a1c5cd219"
            },
            "dist": {
                "type": "zip",
                "url": "https://api.github.com/repos/symfony/finder/zipball/40d17ed287bf51a2f884c4619ce8ff2a1c5cd219",
                "reference": "40d17ed287bf51a2f884c4619ce8ff2a1c5cd219",
                "shasum": ""
            },
            "require": {
                "php": ">=5.5.9"
            },
            "type": "library",
            "extra": {
                "branch-alias": {
                    "dev-master": "3.1-dev"
                }
            },
            "autoload": {
                "psr-4": {
                    "Symfony\\Component\\Finder\\": ""
                },
                "exclude-from-classmap": [
                    "/Tests/"
                ]
            },
            "notification-url": "https://packagist.org/downloads/",
            "license": [
                "MIT"
            ],
            "authors": [
                {
                    "name": "Fabien Potencier",
                    "email": "fabien@symfony.com"
                },
                {
                    "name": "Symfony Community",
                    "homepage": "https://symfony.com/contributors"
                }
            ],
            "description": "Symfony Finder Component",
            "homepage": "https://symfony.com",
            "time": "2016-05-13 18:06:41"
        },
        {
            "name": "symfony/polyfill-mbstring",
            "version": "v1.2.0",
            "source": {
                "type": "git",
                "url": "https://github.com/symfony/polyfill-mbstring.git",
                "reference": "dff51f72b0706335131b00a7f49606168c582594"
            },
            "dist": {
                "type": "zip",
                "url": "https://api.github.com/repos/symfony/polyfill-mbstring/zipball/dff51f72b0706335131b00a7f49606168c582594",
                "reference": "dff51f72b0706335131b00a7f49606168c582594",
                "shasum": ""
            },
            "require": {
                "php": ">=5.3.3"
            },
            "suggest": {
                "ext-mbstring": "For best performance"
            },
            "type": "library",
            "extra": {
                "branch-alias": {
                    "dev-master": "1.2-dev"
                }
            },
            "autoload": {
                "psr-4": {
                    "Symfony\\Polyfill\\Mbstring\\": ""
                },
                "files": [
                    "bootstrap.php"
                ]
            },
            "notification-url": "https://packagist.org/downloads/",
            "license": [
                "MIT"
            ],
            "authors": [
                {
                    "name": "Nicolas Grekas",
                    "email": "p@tchwork.com"
                },
                {
                    "name": "Symfony Community",
                    "homepage": "https://symfony.com/contributors"
                }
            ],
            "description": "Symfony polyfill for the Mbstring extension",
            "homepage": "https://symfony.com",
            "keywords": [
                "compatibility",
                "mbstring",
                "polyfill",
                "portable",
                "shim"
            ],
            "time": "2016-05-18 14:26:46"
        },
        {
            "name": "symfony/process",
            "version": "v3.1.1",
            "source": {
                "type": "git",
                "url": "https://github.com/symfony/process.git",
                "reference": "6350e63ed9c232da50e00f00a7e0330f066387a2"
            },
            "dist": {
                "type": "zip",
                "url": "https://api.github.com/repos/symfony/process/zipball/6350e63ed9c232da50e00f00a7e0330f066387a2",
                "reference": "6350e63ed9c232da50e00f00a7e0330f066387a2",
                "shasum": ""
            },
            "require": {
                "php": ">=5.5.9"
            },
            "type": "library",
            "extra": {
                "branch-alias": {
                    "dev-master": "3.1-dev"
                }
            },
            "autoload": {
                "psr-4": {
                    "Symfony\\Component\\Process\\": ""
                },
                "exclude-from-classmap": [
                    "/Tests/"
                ]
            },
            "notification-url": "https://packagist.org/downloads/",
            "license": [
                "MIT"
            ],
            "authors": [
                {
                    "name": "Fabien Potencier",
                    "email": "fabien@symfony.com"
                },
                {
                    "name": "Symfony Community",
                    "homepage": "https://symfony.com/contributors"
                }
            ],
            "description": "Symfony Process Component",
            "homepage": "https://symfony.com",
            "time": "2016-06-06 11:42:41"
        },
        {
            "name": "symfony/yaml",
            "version": "v3.1.1",
            "source": {
                "type": "git",
                "url": "https://github.com/symfony/yaml.git",
                "reference": "c5a7e7fc273c758b92b85dcb9c46149ccda89623"
            },
            "dist": {
                "type": "zip",
                "url": "https://api.github.com/repos/symfony/yaml/zipball/c5a7e7fc273c758b92b85dcb9c46149ccda89623",
                "reference": "c5a7e7fc273c758b92b85dcb9c46149ccda89623",
                "shasum": ""
            },
            "require": {
                "php": ">=5.5.9"
            },
            "type": "library",
            "extra": {
                "branch-alias": {
                    "dev-master": "3.1-dev"
                }
            },
            "autoload": {
                "psr-4": {
                    "Symfony\\Component\\Yaml\\": ""
                },
                "exclude-from-classmap": [
                    "/Tests/"
                ]
            },
            "notification-url": "https://packagist.org/downloads/",
            "license": [
                "MIT"
            ],
            "authors": [
                {
                    "name": "Fabien Potencier",
                    "email": "fabien@symfony.com"
                },
                {
                    "name": "Symfony Community",
                    "homepage": "https://symfony.com/contributors"
                }
            ],
            "description": "Symfony Yaml Component",
            "homepage": "https://symfony.com",
            "time": "2016-06-14 11:18:07"
        },
        {
            "name": "webmozart/assert",
            "version": "1.0.2",
            "source": {
                "type": "git",
                "url": "https://github.com/webmozart/assert.git",
                "reference": "30eed06dd6bc88410a4ff7f77b6d22f3ce13dbde"
            },
            "dist": {
                "type": "zip",
                "url": "https://api.github.com/repos/webmozart/assert/zipball/30eed06dd6bc88410a4ff7f77b6d22f3ce13dbde",
                "reference": "30eed06dd6bc88410a4ff7f77b6d22f3ce13dbde",
                "shasum": ""
            },
            "require": {
                "php": ">=5.3.3"
            },
            "require-dev": {
                "phpunit/phpunit": "^4.6"
            },
            "type": "library",
            "extra": {
                "branch-alias": {
                    "dev-master": "1.0-dev"
                }
            },
            "autoload": {
                "psr-4": {
                    "Webmozart\\Assert\\": "src/"
                }
            },
            "notification-url": "https://packagist.org/downloads/",
            "license": [
                "MIT"
            ],
            "authors": [
                {
                    "name": "Bernhard Schussek",
                    "email": "bschussek@gmail.com"
                }
            ],
            "description": "Assertions to validate method input/output with nice error messages.",
            "keywords": [
                "assert",
                "check",
                "validate"
            ],
            "time": "2015-08-24 13:29:44"
        },
        {
            "name": "xamin/handlebars.php",
            "version": "v0.10.3",
            "source": {
                "type": "git",
                "url": "https://github.com/XaminProject/handlebars.php.git",
                "reference": "5e1db1d1c7969fae32eab331a3b4d9b93257a709"
            },
            "dist": {
                "type": "zip",
                "url": "https://api.github.com/repos/XaminProject/handlebars.php/zipball/5e1db1d1c7969fae32eab331a3b4d9b93257a709",
                "reference": "5e1db1d1c7969fae32eab331a3b4d9b93257a709",
                "shasum": ""
            },
            "require-dev": {
                "phpunit/phpunit": "~4.4",
                "squizlabs/php_codesniffer": "~1.5"
            },
            "type": "library",
            "autoload": {
                "psr-0": {
                    "Handlebars": "src/"
                }
            },
            "notification-url": "https://packagist.org/downloads/",
            "license": [
                "MIT"
            ],
            "authors": [
                {
                    "name": "fzerorubigd",
                    "email": "fzerorubigd@gmail.com"
                },
                {
                    "name": "Behrooz Shabani (everplays)",
                    "email": "everplays@gmail.com"
                }
            ],
            "description": "Handlebars processor for php",
            "homepage": "https://github.com/XaminProject/handlebars.php",
            "time": "2015-08-06 22:16:36"
        }
    ],
    "packages-dev": [
        {
            "name": "mikey179/vfsStream",
            "version": "v1.6.3",
            "source": {
                "type": "git",
                "url": "https://github.com/mikey179/vfsStream.git",
                "reference": "c19925cd0390d3c436a0203ae859afa460d0474b"
            },
            "dist": {
                "type": "zip",
                "url": "https://api.github.com/repos/mikey179/vfsStream/zipball/c19925cd0390d3c436a0203ae859afa460d0474b",
                "reference": "c19925cd0390d3c436a0203ae859afa460d0474b",
                "shasum": ""
            },
            "require": {
                "php": ">=5.3.0"
            },
            "require-dev": {
                "phpunit/phpunit": "~4.5"
            },
            "type": "library",
            "extra": {
                "branch-alias": {
                    "dev-master": "1.6.x-dev"
                }
            },
            "autoload": {
                "psr-0": {
                    "org\\bovigo\\vfs\\": "src/main/php"
                }
            },
            "notification-url": "https://packagist.org/downloads/",
            "license": [
                "BSD-3-Clause"
            ],
            "authors": [
                {
                    "name": "Frank Kleine",
                    "homepage": "http://frankkleine.de/",
                    "role": "Developer"
                }
            ],
            "description": "Virtual file system to mock the real file system in unit tests.",
            "homepage": "http://vfs.bovigo.org/",
            "time": "2016-04-09 09:42:01"
        }
    ],
    "aliases": [],
    "minimum-stability": "stable",
    "stability-flags": [],
    "prefer-stable": false,
    "prefer-lowest": false,
    "platform": [],
    "platform-dev": []
}<|MERGE_RESOLUTION|>--- conflicted
+++ resolved
@@ -758,18 +758,6 @@
         },
         {
             "name": "lucatume/wp-browser-commons",
-<<<<<<< HEAD
-            "version": "1.2.1",
-            "source": {
-                "type": "git",
-                "url": "https://github.com/lucatume/wp-browser-commons.git",
-                "reference": "ecd7584a3d066ac1e71cec6f559f4977824f5fe3"
-            },
-            "dist": {
-                "type": "zip",
-                "url": "https://api.github.com/repos/lucatume/wp-browser-commons/zipball/ecd7584a3d066ac1e71cec6f559f4977824f5fe3",
-                "reference": "ecd7584a3d066ac1e71cec6f559f4977824f5fe3",
-=======
             "version": "1.2.2",
             "source": {
                 "type": "git",
@@ -780,7 +768,6 @@
                 "type": "zip",
                 "url": "https://api.github.com/repos/lucatume/wp-browser-commons/zipball/314075fdbeb9c6c01c0e11cd6e6955bbdf563dc8",
                 "reference": "314075fdbeb9c6c01c0e11cd6e6955bbdf563dc8",
->>>>>>> 5d547fb0
                 "shasum": ""
             },
             "require": {
@@ -812,11 +799,7 @@
                 }
             ],
             "description": "Common libraries of the WP-Browser package.",
-<<<<<<< HEAD
-            "time": "2016-06-09 07:57:07"
-=======
             "time": "2016-06-15 19:32:38"
->>>>>>> 5d547fb0
         },
         {
             "name": "mikemclin/laravel-wp-password",
@@ -1416,18 +1399,6 @@
         },
         {
             "name": "phpunit/phpunit",
-<<<<<<< HEAD
-            "version": "5.4.5",
-            "source": {
-                "type": "git",
-                "url": "https://github.com/sebastianbergmann/phpunit.git",
-                "reference": "744a50838ef373be00fb658ce9544905cf587c17"
-            },
-            "dist": {
-                "type": "zip",
-                "url": "https://api.github.com/repos/sebastianbergmann/phpunit/zipball/744a50838ef373be00fb658ce9544905cf587c17",
-                "reference": "744a50838ef373be00fb658ce9544905cf587c17",
-=======
             "version": "5.4.6",
             "source": {
                 "type": "git",
@@ -1438,7 +1409,6 @@
                 "type": "zip",
                 "url": "https://api.github.com/repos/sebastianbergmann/phpunit/zipball/2f1fc94b77ea6418bd6a06c64a1dac0645fbce59",
                 "reference": "2f1fc94b77ea6418bd6a06c64a1dac0645fbce59",
->>>>>>> 5d547fb0
                 "shasum": ""
             },
             "require": {
@@ -1503,11 +1473,7 @@
                 "testing",
                 "xunit"
             ],
-<<<<<<< HEAD
-            "time": "2016-06-15 07:20:05"
-=======
             "time": "2016-06-16 06:01:15"
->>>>>>> 5d547fb0
         },
         {
             "name": "phpunit/phpunit-mock-objects",
