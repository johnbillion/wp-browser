{
    "_readme": [
        "This file locks the dependencies of your project to a known state",
        "Read more about it at https://getcomposer.org/doc/01-basic-usage.md#composer-lock-the-lock-file",
        "This file is @generated automatically"
    ],
    "content-hash": "5e838ff858a700171dcdee67de25d065",
    "packages": [
        {
            "name": "antecedent/patchwork",
            "version": "2.0.6",
            "source": {
                "type": "git",
                "url": "https://github.com/antecedent/patchwork.git",
                "reference": "248daac9af59644ebf25ad1925f8780a7a5e4882"
            },
            "dist": {
                "type": "zip",
                "url": "https://api.github.com/repos/antecedent/patchwork/zipball/248daac9af59644ebf25ad1925f8780a7a5e4882",
                "reference": "248daac9af59644ebf25ad1925f8780a7a5e4882",
                "shasum": ""
            },
            "require": {
                "php": ">=5.4.0"
            },
            "type": "library",
            "notification-url": "https://packagist.org/downloads/",
            "license": [
                "MIT"
            ],
            "authors": [
                {
                    "name": "Ignas Rudaitis",
                    "email": "ignas.rudaitis@gmail.com"
                }
            ],
            "description": "Method redefinition (monkey-patching) functionality for PHP.",
            "homepage": "http://patchwork2.org/",
            "keywords": [
                "aop",
                "aspect",
                "interception",
                "monkeypatching",
                "redefinition",
                "runkit",
                "testing"
            ],
            "time": "2017-05-23T05:41:30+00:00"
        },
        {
            "name": "bacon/bacon-string-utils",
            "version": "1.1.0",
            "source": {
                "type": "git",
                "url": "https://github.com/Bacon/BaconStringUtils.git",
                "reference": "3d7818aca25190149a9a2415a0928d4964d6007e"
            },
            "dist": {
                "type": "zip",
                "url": "https://api.github.com/repos/Bacon/BaconStringUtils/zipball/3d7818aca25190149a9a2415a0928d4964d6007e",
                "reference": "3d7818aca25190149a9a2415a0928d4964d6007e",
                "shasum": ""
            },
            "require": {
                "php": ">=5.3.3"
            },
            "require-dev": {
                "phpunit/phpunit": "~3.7",
                "satooshi/php-coveralls": "~0.6",
                "squizlabs/php_codesniffer": "~1.5",
                "zendframework/zendframework": "~2.0"
            },
            "suggest": {
                "zendframework/zend-filter": "To use the Slugifier as a Zend\\Filter instance."
            },
            "type": "library",
            "extra": {
                "branch-alias": {
                    "dev-master": "1.0-dev"
                }
            },
            "autoload": {
                "psr-0": {
                    "BaconStringUtils": "src/"
                }
            },
            "notification-url": "https://packagist.org/downloads/",
            "license": [
                "BSD-2-Clause"
            ],
            "authors": [
                {
                    "name": "Ben Scholzen 'DASPRiD'",
                    "email": "mail@dasprids.de",
                    "homepage": "http://www.dasprids.de",
                    "role": "Developer"
                }
            ],
            "description": "BaconStringUtils contain utitilies to work with strings.",
            "homepage": "https://github.com/Bacon/BaconStringUtils",
            "time": "2014-10-11T16:58:02+00:00"
        },
        {
            "name": "behat/gherkin",
            "version": "v4.4.5",
            "source": {
                "type": "git",
                "url": "https://github.com/Behat/Gherkin.git",
                "reference": "5c14cff4f955b17d20d088dec1bde61c0539ec74"
            },
            "dist": {
                "type": "zip",
                "url": "https://api.github.com/repos/Behat/Gherkin/zipball/5c14cff4f955b17d20d088dec1bde61c0539ec74",
                "reference": "5c14cff4f955b17d20d088dec1bde61c0539ec74",
                "shasum": ""
            },
            "require": {
                "php": ">=5.3.1"
            },
            "require-dev": {
                "phpunit/phpunit": "~4.5|~5",
                "symfony/phpunit-bridge": "~2.7|~3",
                "symfony/yaml": "~2.3|~3"
            },
            "suggest": {
                "symfony/yaml": "If you want to parse features, represented in YAML files"
            },
            "type": "library",
            "extra": {
                "branch-alias": {
                    "dev-master": "4.4-dev"
                }
            },
            "autoload": {
                "psr-0": {
                    "Behat\\Gherkin": "src/"
                }
            },
            "notification-url": "https://packagist.org/downloads/",
            "license": [
                "MIT"
            ],
            "authors": [
                {
                    "name": "Konstantin Kudryashov",
                    "email": "ever.zet@gmail.com",
                    "homepage": "http://everzet.com"
                }
            ],
            "description": "Gherkin DSL parser for PHP 5.3",
            "homepage": "http://behat.org/",
            "keywords": [
                "BDD",
                "Behat",
                "Cucumber",
                "DSL",
                "gherkin",
                "parser"
            ],
            "time": "2016-10-30T11:50:56+00:00"
        },
        {
            "name": "codeception/codeception",
            "version": "2.3.3",
            "source": {
                "type": "git",
                "url": "https://github.com/Codeception/Codeception.git",
                "reference": "67cd520b4f20cdfc3a52d1a0022924125822a8e6"
            },
            "dist": {
                "type": "zip",
                "url": "https://api.github.com/repos/Codeception/Codeception/zipball/67cd520b4f20cdfc3a52d1a0022924125822a8e6",
                "reference": "67cd520b4f20cdfc3a52d1a0022924125822a8e6",
                "shasum": ""
            },
            "require": {
                "behat/gherkin": "~4.4.0",
                "ext-json": "*",
                "ext-mbstring": "*",
                "facebook/webdriver": ">=1.0.1 <2.0",
                "guzzlehttp/guzzle": ">=4.1.4 <7.0",
                "guzzlehttp/psr7": "~1.0",
                "php": ">=5.4.0 <8.0",
                "phpunit/php-code-coverage": ">=2.2.4 <6.0",
                "phpunit/phpunit": ">4.8.20 <7.0",
                "phpunit/phpunit-mock-objects": ">2.3 <5.0",
                "sebastian/comparator": ">1.1 <3.0",
                "sebastian/diff": "^1.4",
                "stecman/symfony-console-completion": "^0.7.0",
                "symfony/browser-kit": ">=2.7 <4.0",
                "symfony/console": ">=2.7 <4.0",
                "symfony/css-selector": ">=2.7 <4.0",
                "symfony/dom-crawler": ">=2.7.5 <4.0",
                "symfony/event-dispatcher": ">=2.7 <4.0",
                "symfony/finder": ">=2.7 <4.0",
                "symfony/yaml": ">=2.7 <4.0"
            },
            "require-dev": {
                "codeception/specify": "~0.3",
                "facebook/graph-sdk": "~5.3",
                "flow/jsonpath": "~0.2",
                "league/factory-muffin": "^3.0",
                "league/factory-muffin-faker": "^1.0",
                "mongodb/mongodb": "^1.0",
                "monolog/monolog": "~1.8",
                "pda/pheanstalk": "~3.0",
                "php-amqplib/php-amqplib": "~2.4",
                "predis/predis": "^1.0",
                "squizlabs/php_codesniffer": "~2.0",
                "vlucas/phpdotenv": "^2.4.0"
            },
            "suggest": {
                "codeception/specify": "BDD-style code blocks",
                "codeception/verify": "BDD-style assertions",
                "flow/jsonpath": "For using JSONPath in REST module",
                "league/factory-muffin": "For DataFactory module",
                "league/factory-muffin-faker": "For Faker support in DataFactory module",
                "phpseclib/phpseclib": "for SFTP option in FTP Module",
                "symfony/phpunit-bridge": "For phpunit-bridge support"
            },
            "bin": [
                "codecept"
            ],
            "type": "library",
            "extra": {
                "branch-alias": []
            },
            "autoload": {
                "psr-4": {
                    "Codeception\\": "src\\Codeception",
                    "Codeception\\Extension\\": "ext"
                }
            },
            "notification-url": "https://packagist.org/downloads/",
            "license": [
                "MIT"
            ],
            "authors": [
                {
                    "name": "Michael Bodnarchuk",
                    "email": "davert@mail.ua",
                    "homepage": "http://codegyre.com"
                }
            ],
            "description": "BDD-style testing framework",
            "homepage": "http://codeception.com/",
            "keywords": [
                "BDD",
                "TDD",
                "acceptance testing",
                "functional testing",
                "unit testing"
            ],
            "time": "2017-06-02T00:22:30+00:00"
        },
        {
            "name": "composer/ca-bundle",
            "version": "1.0.7",
            "source": {
                "type": "git",
                "url": "https://github.com/composer/ca-bundle.git",
                "reference": "b17e6153cb7f33c7e44eb59578dc12eee5dc8e12"
            },
            "dist": {
                "type": "zip",
                "url": "https://api.github.com/repos/composer/ca-bundle/zipball/b17e6153cb7f33c7e44eb59578dc12eee5dc8e12",
                "reference": "b17e6153cb7f33c7e44eb59578dc12eee5dc8e12",
                "shasum": ""
            },
            "require": {
                "ext-openssl": "*",
                "ext-pcre": "*",
                "php": "^5.3.2 || ^7.0"
            },
            "require-dev": {
                "phpunit/phpunit": "^4.5",
                "psr/log": "^1.0",
                "symfony/process": "^2.5 || ^3.0"
            },
            "suggest": {
                "symfony/process": "This is necessary to reliably check whether openssl_x509_parse is vulnerable on older php versions, but can be ignored on PHP 5.5.6+"
            },
            "type": "library",
            "extra": {
                "branch-alias": {
                    "dev-master": "1.x-dev"
                }
            },
            "autoload": {
                "psr-4": {
                    "Composer\\CaBundle\\": "src"
                }
            },
            "notification-url": "https://packagist.org/downloads/",
            "license": [
                "MIT"
            ],
            "authors": [
                {
                    "name": "Jordi Boggiano",
                    "email": "j.boggiano@seld.be",
                    "homepage": "http://seld.be"
                }
            ],
            "description": "Lets you find a path to the system CA bundle, and includes a fallback to the Mozilla CA bundle.",
            "keywords": [
                "cabundle",
                "cacert",
                "certificate",
                "ssl",
                "tls"
            ],
            "time": "2017-03-06T11:59:08+00:00"
        },
        {
            "name": "composer/composer",
            "version": "1.4.2",
            "source": {
                "type": "git",
                "url": "https://github.com/composer/composer.git",
                "reference": "489e09ee6c3ba431fbeeef9147afdaeb6f91b647"
            },
            "dist": {
                "type": "zip",
                "url": "https://api.github.com/repos/composer/composer/zipball/489e09ee6c3ba431fbeeef9147afdaeb6f91b647",
                "reference": "489e09ee6c3ba431fbeeef9147afdaeb6f91b647",
                "shasum": ""
            },
            "require": {
                "composer/ca-bundle": "^1.0",
                "composer/semver": "^1.0",
                "composer/spdx-licenses": "^1.0",
                "justinrainbow/json-schema": "^3.0 || ^4.0 || ^5.0",
                "php": "^5.3.2 || ^7.0",
                "psr/log": "^1.0",
                "seld/cli-prompt": "^1.0",
                "seld/jsonlint": "^1.4",
                "seld/phar-utils": "^1.0",
                "symfony/console": "^2.7 || ^3.0",
                "symfony/filesystem": "^2.7 || ^3.0",
                "symfony/finder": "^2.7 || ^3.0",
                "symfony/process": "^2.7 || ^3.0"
            },
            "require-dev": {
                "phpunit/phpunit": "^4.5 || ^5.0.5",
                "phpunit/phpunit-mock-objects": "^2.3 || ^3.0"
            },
            "suggest": {
                "ext-openssl": "Enabling the openssl extension allows you to access https URLs for repositories and packages",
                "ext-zip": "Enabling the zip extension allows you to unzip archives",
                "ext-zlib": "Allow gzip compression of HTTP requests"
            },
            "bin": [
                "bin/composer"
            ],
            "type": "library",
            "extra": {
                "branch-alias": {
                    "dev-master": "1.4-dev"
                }
            },
            "autoload": {
                "psr-4": {
                    "Composer\\": "src/Composer"
                }
            },
            "notification-url": "https://packagist.org/downloads/",
            "license": [
                "MIT"
            ],
            "authors": [
                {
                    "name": "Nils Adermann",
                    "email": "naderman@naderman.de",
                    "homepage": "http://www.naderman.de"
                },
                {
                    "name": "Jordi Boggiano",
                    "email": "j.boggiano@seld.be",
                    "homepage": "http://seld.be"
                }
            ],
            "description": "Composer helps you declare, manage and install dependencies of PHP projects, ensuring you have the right stack everywhere.",
            "homepage": "https://getcomposer.org/",
            "keywords": [
                "autoload",
                "dependency",
                "package"
            ],
            "time": "2017-05-17T06:17:53+00:00"
        },
        {
            "name": "composer/semver",
            "version": "1.4.2",
            "source": {
                "type": "git",
                "url": "https://github.com/composer/semver.git",
                "reference": "c7cb9a2095a074d131b65a8a0cd294479d785573"
            },
            "dist": {
                "type": "zip",
                "url": "https://api.github.com/repos/composer/semver/zipball/c7cb9a2095a074d131b65a8a0cd294479d785573",
                "reference": "c7cb9a2095a074d131b65a8a0cd294479d785573",
                "shasum": ""
            },
            "require": {
                "php": "^5.3.2 || ^7.0"
            },
            "require-dev": {
                "phpunit/phpunit": "^4.5 || ^5.0.5",
                "phpunit/phpunit-mock-objects": "2.3.0 || ^3.0"
            },
            "type": "library",
            "extra": {
                "branch-alias": {
                    "dev-master": "1.x-dev"
                }
            },
            "autoload": {
                "psr-4": {
                    "Composer\\Semver\\": "src"
                }
            },
            "notification-url": "https://packagist.org/downloads/",
            "license": [
                "MIT"
            ],
            "authors": [
                {
                    "name": "Nils Adermann",
                    "email": "naderman@naderman.de",
                    "homepage": "http://www.naderman.de"
                },
                {
                    "name": "Jordi Boggiano",
                    "email": "j.boggiano@seld.be",
                    "homepage": "http://seld.be"
                },
                {
                    "name": "Rob Bast",
                    "email": "rob.bast@gmail.com",
                    "homepage": "http://robbast.nl"
                }
            ],
            "description": "Semver library that offers utilities, version constraint parsing and validation.",
            "keywords": [
                "semantic",
                "semver",
                "validation",
                "versioning"
            ],
            "time": "2016-08-30T16:08:34+00:00"
        },
        {
            "name": "composer/spdx-licenses",
            "version": "1.1.6",
            "source": {
                "type": "git",
                "url": "https://github.com/composer/spdx-licenses.git",
                "reference": "2603a0d7ddc00a015deb576fa5297ca43dee6b1c"
            },
            "dist": {
                "type": "zip",
                "url": "https://api.github.com/repos/composer/spdx-licenses/zipball/2603a0d7ddc00a015deb576fa5297ca43dee6b1c",
                "reference": "2603a0d7ddc00a015deb576fa5297ca43dee6b1c",
                "shasum": ""
            },
            "require": {
                "php": "^5.3.2 || ^7.0"
            },
            "require-dev": {
                "phpunit/phpunit": "^4.5 || ^5.0.5",
                "phpunit/phpunit-mock-objects": "2.3.0 || ^3.0"
            },
            "type": "library",
            "extra": {
                "branch-alias": {
                    "dev-master": "1.x-dev"
                }
            },
            "autoload": {
                "psr-4": {
                    "Composer\\Spdx\\": "src"
                }
            },
            "notification-url": "https://packagist.org/downloads/",
            "license": [
                "MIT"
            ],
            "authors": [
                {
                    "name": "Nils Adermann",
                    "email": "naderman@naderman.de",
                    "homepage": "http://www.naderman.de"
                },
                {
                    "name": "Jordi Boggiano",
                    "email": "j.boggiano@seld.be",
                    "homepage": "http://seld.be"
                },
                {
                    "name": "Rob Bast",
                    "email": "rob.bast@gmail.com",
                    "homepage": "http://robbast.nl"
                }
            ],
            "description": "SPDX licenses list and validation library.",
            "keywords": [
                "license",
                "spdx",
                "validator"
            ],
            "time": "2017-04-03T19:08:52+00:00"
        },
        {
            "name": "dg/mysql-dump",
            "version": "v1.4.0",
            "source": {
                "type": "git",
                "url": "https://github.com/dg/MySQL-dump.git",
                "reference": "8970328c9a8665e65f3855c849f5d4de94075f13"
            },
            "dist": {
                "type": "zip",
                "url": "https://api.github.com/repos/dg/MySQL-dump/zipball/8970328c9a8665e65f3855c849f5d4de94075f13",
                "reference": "8970328c9a8665e65f3855c849f5d4de94075f13",
                "shasum": ""
            },
            "type": "library",
            "autoload": {
                "classmap": [
                    "src/"
                ]
            },
            "notification-url": "https://packagist.org/downloads/",
            "license": [
                "BSD-3-Clause"
            ],
            "authors": [
                {
                    "name": "David Grudl",
                    "homepage": "http://davidgrudl.com"
                }
            ],
            "description": "MySQL database dump.",
            "homepage": "https://github.com/dg/MySQL-dump",
            "keywords": [
                "mysql"
            ],
            "time": "2017-05-24T12:44:51+00:00"
        },
        {
            "name": "doctrine/inflector",
            "version": "v1.1.0",
            "source": {
                "type": "git",
                "url": "https://github.com/doctrine/inflector.git",
                "reference": "90b2128806bfde671b6952ab8bea493942c1fdae"
            },
            "dist": {
                "type": "zip",
                "url": "https://api.github.com/repos/doctrine/inflector/zipball/90b2128806bfde671b6952ab8bea493942c1fdae",
                "reference": "90b2128806bfde671b6952ab8bea493942c1fdae",
                "shasum": ""
            },
            "require": {
                "php": ">=5.3.2"
            },
            "require-dev": {
                "phpunit/phpunit": "4.*"
            },
            "type": "library",
            "extra": {
                "branch-alias": {
                    "dev-master": "1.1.x-dev"
                }
            },
            "autoload": {
                "psr-0": {
                    "Doctrine\\Common\\Inflector\\": "lib/"
                }
            },
            "notification-url": "https://packagist.org/downloads/",
            "license": [
                "MIT"
            ],
            "authors": [
                {
                    "name": "Roman Borschel",
                    "email": "roman@code-factory.org"
                },
                {
                    "name": "Benjamin Eberlei",
                    "email": "kontakt@beberlei.de"
                },
                {
                    "name": "Guilherme Blanco",
                    "email": "guilhermeblanco@gmail.com"
                },
                {
                    "name": "Jonathan Wage",
                    "email": "jonwage@gmail.com"
                },
                {
                    "name": "Johannes Schmitt",
                    "email": "schmittjoh@gmail.com"
                }
            ],
            "description": "Common String Manipulations with regard to casing and singular/plural rules.",
            "homepage": "http://www.doctrine-project.org",
            "keywords": [
                "inflection",
                "pluralize",
                "singularize",
                "string"
            ],
            "time": "2015-11-06T14:35:42+00:00"
        },
        {
            "name": "doctrine/instantiator",
            "version": "1.0.5",
            "source": {
                "type": "git",
                "url": "https://github.com/doctrine/instantiator.git",
                "reference": "8e884e78f9f0eb1329e445619e04456e64d8051d"
            },
            "dist": {
                "type": "zip",
                "url": "https://api.github.com/repos/doctrine/instantiator/zipball/8e884e78f9f0eb1329e445619e04456e64d8051d",
                "reference": "8e884e78f9f0eb1329e445619e04456e64d8051d",
                "shasum": ""
            },
            "require": {
                "php": ">=5.3,<8.0-DEV"
            },
            "require-dev": {
                "athletic/athletic": "~0.1.8",
                "ext-pdo": "*",
                "ext-phar": "*",
                "phpunit/phpunit": "~4.0",
                "squizlabs/php_codesniffer": "~2.0"
            },
            "type": "library",
            "extra": {
                "branch-alias": {
                    "dev-master": "1.0.x-dev"
                }
            },
            "autoload": {
                "psr-4": {
                    "Doctrine\\Instantiator\\": "src/Doctrine/Instantiator/"
                }
            },
            "notification-url": "https://packagist.org/downloads/",
            "license": [
                "MIT"
            ],
            "authors": [
                {
                    "name": "Marco Pivetta",
                    "email": "ocramius@gmail.com",
                    "homepage": "http://ocramius.github.com/"
                }
            ],
            "description": "A small, lightweight utility to instantiate objects in PHP without invoking their constructors",
            "homepage": "https://github.com/doctrine/instantiator",
            "keywords": [
                "constructor",
                "instantiate"
            ],
            "time": "2015-06-14T21:17:01+00:00"
        },
        {
            "name": "facebook/webdriver",
            "version": "1.4.1",
            "source": {
                "type": "git",
                "url": "https://github.com/facebook/php-webdriver.git",
                "reference": "eadb0b7a7c3e6578185197fd40158b08c3164c83"
            },
            "dist": {
                "type": "zip",
                "url": "https://api.github.com/repos/facebook/php-webdriver/zipball/eadb0b7a7c3e6578185197fd40158b08c3164c83",
                "reference": "eadb0b7a7c3e6578185197fd40158b08c3164c83",
                "shasum": ""
            },
            "require": {
                "ext-curl": "*",
                "ext-zip": "*",
                "php": "^5.5 || ~7.0",
                "symfony/process": "^2.8 || ^3.1"
            },
            "require-dev": {
                "friendsofphp/php-cs-fixer": "^2.0",
                "php-mock/php-mock-phpunit": "^1.1",
                "phpunit/phpunit": "4.6.* || ~5.0",
                "satooshi/php-coveralls": "^1.0",
                "squizlabs/php_codesniffer": "^2.6"
            },
            "type": "library",
            "extra": {
                "branch-alias": {
                    "dev-community": "1.5-dev"
                }
            },
            "autoload": {
                "psr-4": {
                    "Facebook\\WebDriver\\": "lib/"
                }
            },
            "notification-url": "https://packagist.org/downloads/",
            "license": [
                "Apache-2.0"
            ],
            "description": "A PHP client for Selenium WebDriver",
            "homepage": "https://github.com/facebook/php-webdriver",
            "keywords": [
                "facebook",
                "php",
                "selenium",
                "webdriver"
            ],
            "time": "2017-04-28T14:54:49+00:00"
        },
        {
            "name": "guzzlehttp/guzzle",
            "version": "6.2.3",
            "source": {
                "type": "git",
                "url": "https://github.com/guzzle/guzzle.git",
                "reference": "8d6c6cc55186db87b7dc5009827429ba4e9dc006"
            },
            "dist": {
                "type": "zip",
                "url": "https://api.github.com/repos/guzzle/guzzle/zipball/8d6c6cc55186db87b7dc5009827429ba4e9dc006",
                "reference": "8d6c6cc55186db87b7dc5009827429ba4e9dc006",
                "shasum": ""
            },
            "require": {
                "guzzlehttp/promises": "^1.0",
                "guzzlehttp/psr7": "^1.4",
                "php": ">=5.5"
            },
            "require-dev": {
                "ext-curl": "*",
                "phpunit/phpunit": "^4.0",
                "psr/log": "^1.0"
            },
            "type": "library",
            "extra": {
                "branch-alias": {
                    "dev-master": "6.2-dev"
                }
            },
            "autoload": {
                "files": [
                    "src/functions_include.php"
                ],
                "psr-4": {
                    "GuzzleHttp\\": "src/"
                }
            },
            "notification-url": "https://packagist.org/downloads/",
            "license": [
                "MIT"
            ],
            "authors": [
                {
                    "name": "Michael Dowling",
                    "email": "mtdowling@gmail.com",
                    "homepage": "https://github.com/mtdowling"
                }
            ],
            "description": "Guzzle is a PHP HTTP client library",
            "homepage": "http://guzzlephp.org/",
            "keywords": [
                "client",
                "curl",
                "framework",
                "http",
                "http client",
                "rest",
                "web service"
            ],
            "time": "2017-02-28T22:50:30+00:00"
        },
        {
            "name": "guzzlehttp/promises",
            "version": "v1.3.1",
            "source": {
                "type": "git",
                "url": "https://github.com/guzzle/promises.git",
                "reference": "a59da6cf61d80060647ff4d3eb2c03a2bc694646"
            },
            "dist": {
                "type": "zip",
                "url": "https://api.github.com/repos/guzzle/promises/zipball/a59da6cf61d80060647ff4d3eb2c03a2bc694646",
                "reference": "a59da6cf61d80060647ff4d3eb2c03a2bc694646",
                "shasum": ""
            },
            "require": {
                "php": ">=5.5.0"
            },
            "require-dev": {
                "phpunit/phpunit": "^4.0"
            },
            "type": "library",
            "extra": {
                "branch-alias": {
                    "dev-master": "1.4-dev"
                }
            },
            "autoload": {
                "psr-4": {
                    "GuzzleHttp\\Promise\\": "src/"
                },
                "files": [
                    "src/functions_include.php"
                ]
            },
            "notification-url": "https://packagist.org/downloads/",
            "license": [
                "MIT"
            ],
            "authors": [
                {
                    "name": "Michael Dowling",
                    "email": "mtdowling@gmail.com",
                    "homepage": "https://github.com/mtdowling"
                }
            ],
            "description": "Guzzle promises library",
            "keywords": [
                "promise"
            ],
            "time": "2016-12-20T10:07:11+00:00"
        },
        {
            "name": "guzzlehttp/psr7",
            "version": "1.4.2",
            "source": {
                "type": "git",
                "url": "https://github.com/guzzle/psr7.git",
                "reference": "f5b8a8512e2b58b0071a7280e39f14f72e05d87c"
            },
            "dist": {
                "type": "zip",
                "url": "https://api.github.com/repos/guzzle/psr7/zipball/f5b8a8512e2b58b0071a7280e39f14f72e05d87c",
                "reference": "f5b8a8512e2b58b0071a7280e39f14f72e05d87c",
                "shasum": ""
            },
            "require": {
                "php": ">=5.4.0",
                "psr/http-message": "~1.0"
            },
            "provide": {
                "psr/http-message-implementation": "1.0"
            },
            "require-dev": {
                "phpunit/phpunit": "~4.0"
            },
            "type": "library",
            "extra": {
                "branch-alias": {
                    "dev-master": "1.4-dev"
                }
            },
            "autoload": {
                "psr-4": {
                    "GuzzleHttp\\Psr7\\": "src/"
                },
                "files": [
                    "src/functions_include.php"
                ]
            },
            "notification-url": "https://packagist.org/downloads/",
            "license": [
                "MIT"
            ],
            "authors": [
                {
                    "name": "Michael Dowling",
                    "email": "mtdowling@gmail.com",
                    "homepage": "https://github.com/mtdowling"
                },
                {
                    "name": "Tobias Schultze",
                    "homepage": "https://github.com/Tobion"
                }
            ],
            "description": "PSR-7 message implementation that also provides common utility methods",
            "keywords": [
                "http",
                "message",
                "request",
                "response",
                "stream",
                "uri",
                "url"
            ],
            "time": "2017-03-20T17:10:46+00:00"
        },
        {
            "name": "hautelook/phpass",
            "version": "0.3.3",
            "source": {
                "type": "git",
                "url": "https://github.com/hautelook/phpass.git",
                "reference": "9590c12bf7c92f67f646d7bf2cf6384e7292cc41"
            },
            "dist": {
                "type": "zip",
                "url": "https://api.github.com/repos/hautelook/phpass/zipball/9590c12bf7c92f67f646d7bf2cf6384e7292cc41",
                "reference": "9590c12bf7c92f67f646d7bf2cf6384e7292cc41",
                "shasum": ""
            },
            "require": {
                "php": ">=5.3.3"
            },
            "type": "library",
            "autoload": {
                "psr-0": {
                    "Hautelook": "src/"
                }
            },
            "notification-url": "https://packagist.org/downloads/",
            "license": [
                "Public Domain"
            ],
            "authors": [
                {
                    "name": "Solar Designer",
                    "email": "solar@openwall.com",
                    "homepage": "http://openwall.com/phpass/"
                }
            ],
            "description": "Portable PHP password hashing framework",
            "homepage": "http://github.com/hautelook/phpass/",
            "keywords": [
                "blowfish",
                "crypt",
                "password",
                "security"
            ],
            "time": "2012-08-31T00:00:00+00:00"
        },
        {
            "name": "illuminate/contracts",
            "version": "v5.4.27",
            "source": {
                "type": "git",
                "url": "https://github.com/illuminate/contracts.git",
                "reference": "31f0193eb14aa3ee07841dc254081425616e79f0"
            },
            "dist": {
                "type": "zip",
                "url": "https://api.github.com/repos/illuminate/contracts/zipball/31f0193eb14aa3ee07841dc254081425616e79f0",
                "reference": "31f0193eb14aa3ee07841dc254081425616e79f0",
                "shasum": ""
            },
            "require": {
                "php": ">=5.6.4"
            },
            "type": "library",
            "extra": {
                "branch-alias": {
                    "dev-master": "5.4-dev"
                }
            },
            "autoload": {
                "psr-4": {
                    "Illuminate\\Contracts\\": ""
                }
            },
            "notification-url": "https://packagist.org/downloads/",
            "license": [
                "MIT"
            ],
            "authors": [
                {
                    "name": "Taylor Otwell",
                    "email": "taylor@laravel.com"
                }
            ],
            "description": "The Illuminate Contracts package.",
            "homepage": "https://laravel.com",
            "time": "2017-04-19T20:17:43+00:00"
        },
        {
            "name": "illuminate/support",
            "version": "v5.4.27",
            "source": {
                "type": "git",
                "url": "https://github.com/illuminate/support.git",
                "reference": "a42393b56d0ec75f55e760f2a47bcf85a17a278d"
            },
            "dist": {
                "type": "zip",
                "url": "https://api.github.com/repos/illuminate/support/zipball/a42393b56d0ec75f55e760f2a47bcf85a17a278d",
                "reference": "a42393b56d0ec75f55e760f2a47bcf85a17a278d",
                "shasum": ""
            },
            "require": {
                "doctrine/inflector": "~1.0",
                "ext-mbstring": "*",
                "illuminate/contracts": "5.4.*",
                "paragonie/random_compat": "~1.4|~2.0",
                "php": ">=5.6.4"
            },
            "replace": {
                "tightenco/collect": "self.version"
            },
            "suggest": {
                "illuminate/filesystem": "Required to use the composer class (5.2.*).",
                "symfony/process": "Required to use the composer class (~3.2).",
                "symfony/var-dumper": "Required to use the dd function (~3.2)."
            },
            "type": "library",
            "extra": {
                "branch-alias": {
                    "dev-master": "5.4-dev"
                }
            },
            "autoload": {
                "psr-4": {
                    "Illuminate\\Support\\": ""
                },
                "files": [
                    "helpers.php"
                ]
            },
            "notification-url": "https://packagist.org/downloads/",
            "license": [
                "MIT"
            ],
            "authors": [
                {
                    "name": "Taylor Otwell",
                    "email": "taylor@laravel.com"
                }
            ],
            "description": "The Illuminate Support package.",
            "homepage": "https://laravel.com",
            "time": "2017-06-15T12:35:32+00:00"
        },
        {
            "name": "justinrainbow/json-schema",
            "version": "5.2.1",
            "source": {
                "type": "git",
                "url": "https://github.com/justinrainbow/json-schema.git",
                "reference": "429be236f296ca249d61c65649cdf2652f4a5e80"
            },
            "dist": {
                "type": "zip",
                "url": "https://api.github.com/repos/justinrainbow/json-schema/zipball/429be236f296ca249d61c65649cdf2652f4a5e80",
                "reference": "429be236f296ca249d61c65649cdf2652f4a5e80",
                "shasum": ""
            },
            "require": {
                "php": ">=5.3.3"
            },
            "require-dev": {
                "friendsofphp/php-cs-fixer": "^2.1",
                "json-schema/json-schema-test-suite": "1.2.0",
                "phpdocumentor/phpdocumentor": "^2.7",
                "phpunit/phpunit": "^4.8.22"
            },
            "bin": [
                "bin/validate-json"
            ],
            "type": "library",
            "extra": {
                "branch-alias": {
                    "dev-master": "5.0.x-dev"
                }
            },
            "autoload": {
                "psr-4": {
                    "JsonSchema\\": "src/JsonSchema/"
                }
            },
            "notification-url": "https://packagist.org/downloads/",
            "license": [
                "MIT"
            ],
            "authors": [
                {
                    "name": "Bruno Prieto Reis",
                    "email": "bruno.p.reis@gmail.com"
                },
                {
                    "name": "Justin Rainbow",
                    "email": "justin.rainbow@gmail.com"
                },
                {
                    "name": "Igor Wiedler",
                    "email": "igor@wiedler.ch"
                },
                {
                    "name": "Robert Schönthal",
                    "email": "seroscho@googlemail.com"
                }
            ],
            "description": "A library to validate a json schema.",
            "homepage": "https://github.com/justinrainbow/json-schema",
            "keywords": [
                "json",
                "schema"
            ],
            "time": "2017-05-16T21:06:09+00:00"
        },
        {
            "name": "lucatume/codeception-setup-local",
            "version": "1.0.3",
            "source": {
                "type": "git",
                "url": "https://github.com/lucatume/codeception-setup-local.git",
                "reference": "0020cb2d1756d7262782c5cfd966dd9a93188c79"
            },
            "dist": {
                "type": "zip",
                "url": "https://api.github.com/repos/lucatume/codeception-setup-local/zipball/0020cb2d1756d7262782c5cfd966dd9a93188c79",
                "reference": "0020cb2d1756d7262782c5cfd966dd9a93188c79",
                "shasum": ""
            },
            "require": {
                "codeception/codeception": "^2.1",
                "lucatume/wp-browser-commons": "^1.0"
            },
            "require-dev": {
                "codeception/codeception": "^2.1",
                "mikey179/vfsstream": "^1.6"
            },
            "type": "library",
            "autoload": {
                "psr-4": {
                    "tad\\Codeception\\Command\\": "src/Command",
                    "tad\\Codeception\\Command\\Helpers\\": "src/Helpers"
                }
            },
            "notification-url": "https://packagist.org/downloads/",
            "license": [
                "MIT"
            ],
            "authors": [
                {
                    "name": "Luca Tumedei",
                    "email": "luca@theaveragedev.com"
                }
            ],
            "description": "Flexible local setup for Codeception",
            "time": "2017-06-01T09:49:40+00:00"
        },
        {
            "name": "lucatume/wp-browser-commons",
            "version": "1.2.8.2",
            "source": {
                "type": "git",
                "url": "https://github.com/lucatume/wp-browser-commons.git",
                "reference": "bc979467dfa6945032c73ab39143aa5a331d298e"
            },
            "dist": {
                "type": "zip",
                "url": "https://api.github.com/repos/lucatume/wp-browser-commons/zipball/bc979467dfa6945032c73ab39143aa5a331d298e",
                "reference": "bc979467dfa6945032c73ab39143aa5a331d298e",
                "shasum": ""
            },
            "require": {
                "bacon/bacon-string-utils": "~1.0",
                "codeception/codeception": "~2.1",
                "dg/mysql-dump": "^1.3",
                "mikemclin/laravel-wp-password": "~2.0.0",
                "php": ">=5.4.0",
                "symfony/filesystem": "^2.7",
                "xamin/handlebars.php": "~0.10"
            },
            "require-dev": {
                "mikey179/vfsstream": "^1.6"
            },
            "type": "library",
            "autoload": {
                "psr-4": {
                    "tad\\": "src\\tad"
                }
            },
            "notification-url": "https://packagist.org/downloads/",
            "license": [
                "GPL v2.0"
            ],
            "authors": [
                {
                    "name": "Luca Tumedei",
                    "email": "luca@theaveragedev.com"
                }
            ],
            "description": "Common libraries of the WP-Browser package.",
            "time": "2017-01-25T18:09:43+00:00"
        },
        {
            "name": "mikemclin/laravel-wp-password",
            "version": "2.0.0",
            "source": {
                "type": "git",
                "url": "https://github.com/mikemclin/laravel-wp-password.git",
                "reference": "3460f1e38dea501c5d0cbe9bff67d043f6821724"
            },
            "dist": {
                "type": "zip",
                "url": "https://api.github.com/repos/mikemclin/laravel-wp-password/zipball/3460f1e38dea501c5d0cbe9bff67d043f6821724",
                "reference": "3460f1e38dea501c5d0cbe9bff67d043f6821724",
                "shasum": ""
            },
            "require": {
                "hautelook/phpass": "0.3.3",
                "illuminate/support": ">=4.0.0",
                "php": ">=5.3.0"
            },
            "replace": {
                "mikemclin/laravel-wp-password": "self.version"
            },
            "require-dev": {
                "mockery/mockery": "~0.9",
                "phpunit/phpunit": "~4.0",
                "satooshi/php-coveralls": "dev-master"
            },
            "type": "laravel-package",
            "autoload": {
                "psr-4": {
                    "MikeMcLin\\WpPassword\\": "src/"
                }
            },
            "notification-url": "https://packagist.org/downloads/",
            "license": [
                "MIT"
            ],
            "authors": [
                {
                    "name": "Mike McLin",
                    "email": "mike@mikemclin.com",
                    "homepage": "http://mikemclin.net"
                }
            ],
            "description": "Laravel package that checks and creates WordPress password hashes",
            "homepage": "https://github.com/mikemclin/laravel-wp-password",
            "keywords": [
                "hashing",
                "laravel",
                "password",
                "wordpress"
            ],
            "time": "2015-02-12T03:09:57+00:00"
        },
        {
            "name": "mustache/mustache",
            "version": "v2.11.1",
            "source": {
                "type": "git",
                "url": "https://github.com/bobthecow/mustache.php.git",
                "reference": "a3f6d55996dd28b58f3a909d474189a3c1aa693f"
            },
            "dist": {
                "type": "zip",
                "url": "https://api.github.com/repos/bobthecow/mustache.php/zipball/a3f6d55996dd28b58f3a909d474189a3c1aa693f",
                "reference": "a3f6d55996dd28b58f3a909d474189a3c1aa693f",
                "shasum": ""
            },
            "require": {
                "php": ">=5.2.4"
            },
            "require-dev": {
                "friendsofphp/php-cs-fixer": "~1.11",
                "phpunit/phpunit": "~3.7|~4.0|~5.0"
            },
            "type": "library",
            "autoload": {
                "psr-0": {
                    "Mustache": "src/"
                }
            },
            "notification-url": "https://packagist.org/downloads/",
            "license": [
                "MIT"
            ],
            "authors": [
                {
                    "name": "Justin Hileman",
                    "email": "justin@justinhileman.info",
                    "homepage": "http://justinhileman.com"
                }
            ],
            "description": "A Mustache implementation in PHP.",
            "homepage": "https://github.com/bobthecow/mustache.php",
            "keywords": [
                "mustache",
                "templating"
            ],
            "time": "2016-07-31T06:18:27+00:00"
        },
        {
            "name": "myclabs/deep-copy",
            "version": "1.6.1",
            "source": {
                "type": "git",
                "url": "https://github.com/myclabs/DeepCopy.git",
                "reference": "8e6e04167378abf1ddb4d3522d8755c5fd90d102"
            },
            "dist": {
                "type": "zip",
                "url": "https://api.github.com/repos/myclabs/DeepCopy/zipball/8e6e04167378abf1ddb4d3522d8755c5fd90d102",
                "reference": "8e6e04167378abf1ddb4d3522d8755c5fd90d102",
                "shasum": ""
            },
            "require": {
                "php": ">=5.4.0"
            },
            "require-dev": {
                "doctrine/collections": "1.*",
                "phpunit/phpunit": "~4.1"
            },
            "type": "library",
            "autoload": {
                "psr-4": {
                    "DeepCopy\\": "src/DeepCopy/"
                }
            },
            "notification-url": "https://packagist.org/downloads/",
            "license": [
                "MIT"
            ],
            "description": "Create deep copies (clones) of your objects",
            "homepage": "https://github.com/myclabs/DeepCopy",
            "keywords": [
                "clone",
                "copy",
                "duplicate",
                "object",
                "object graph"
            ],
            "time": "2017-04-12T18:52:22+00:00"
        },
        {
            "name": "nb/oxymel",
            "version": "v0.1.0",
            "source": {
                "type": "git",
                "url": "https://github.com/nb/oxymel.git",
                "reference": "cbe626ef55d5c4cc9b5e6e3904b395861ea76e3c"
            },
            "dist": {
                "type": "zip",
                "url": "https://api.github.com/repos/nb/oxymel/zipball/cbe626ef55d5c4cc9b5e6e3904b395861ea76e3c",
                "reference": "cbe626ef55d5c4cc9b5e6e3904b395861ea76e3c",
                "shasum": ""
            },
            "require": {
                "php": ">=5.2.4"
            },
            "type": "library",
            "autoload": {
                "psr-0": {
                    "Oxymel": ""
                }
            },
            "notification-url": "https://packagist.org/downloads/",
            "license": [
                "MIT"
            ],
            "authors": [
                {
                    "name": "Nikolay Bachiyski",
                    "email": "nb@nikolay.bg",
                    "homepage": "http://extrapolate.me/"
                }
            ],
            "description": "A sweet XML builder",
            "homepage": "https://github.com/nb/oxymel",
            "keywords": [
                "xml"
            ],
            "time": "2013-02-24T15:01:54+00:00"
        },
        {
            "name": "paragonie/random_compat",
            "version": "v2.0.10",
            "source": {
                "type": "git",
                "url": "https://github.com/paragonie/random_compat.git",
                "reference": "634bae8e911eefa89c1abfbf1b66da679ac8f54d"
            },
            "dist": {
                "type": "zip",
                "url": "https://api.github.com/repos/paragonie/random_compat/zipball/634bae8e911eefa89c1abfbf1b66da679ac8f54d",
                "reference": "634bae8e911eefa89c1abfbf1b66da679ac8f54d",
                "shasum": ""
            },
            "require": {
                "php": ">=5.2.0"
            },
            "require-dev": {
                "phpunit/phpunit": "4.*|5.*"
            },
            "suggest": {
                "ext-libsodium": "Provides a modern crypto API that can be used to generate random bytes."
            },
            "type": "library",
            "autoload": {
                "files": [
                    "lib/random.php"
                ]
            },
            "notification-url": "https://packagist.org/downloads/",
            "license": [
                "MIT"
            ],
            "authors": [
                {
                    "name": "Paragon Initiative Enterprises",
                    "email": "security@paragonie.com",
                    "homepage": "https://paragonie.com"
                }
            ],
            "description": "PHP 5.x polyfill for random_bytes() and random_int() from PHP 7",
            "keywords": [
                "csprng",
                "pseudorandom",
                "random"
            ],
            "time": "2017-03-13T16:27:32+00:00"
        },
        {
            "name": "phar-io/manifest",
            "version": "1.0.1",
            "source": {
                "type": "git",
                "url": "https://github.com/phar-io/manifest.git",
                "reference": "2df402786ab5368a0169091f61a7c1e0eb6852d0"
            },
            "dist": {
                "type": "zip",
                "url": "https://api.github.com/repos/phar-io/manifest/zipball/2df402786ab5368a0169091f61a7c1e0eb6852d0",
                "reference": "2df402786ab5368a0169091f61a7c1e0eb6852d0",
                "shasum": ""
            },
            "require": {
                "ext-dom": "*",
                "ext-phar": "*",
                "phar-io/version": "^1.0.1",
                "php": "^5.6 || ^7.0"
            },
            "type": "library",
            "extra": {
                "branch-alias": {
                    "dev-master": "1.0.x-dev"
                }
            },
            "autoload": {
                "classmap": [
                    "src/"
                ]
            },
            "notification-url": "https://packagist.org/downloads/",
            "license": [
                "BSD-3-Clause"
            ],
            "authors": [
                {
                    "name": "Arne Blankerts",
                    "email": "arne@blankerts.de",
                    "role": "Developer"
                },
                {
                    "name": "Sebastian Heuer",
                    "email": "sebastian@phpeople.de",
                    "role": "Developer"
                },
                {
                    "name": "Sebastian Bergmann",
                    "email": "sebastian@phpunit.de",
                    "role": "Developer"
                }
            ],
            "description": "Component for reading phar.io manifest information from a PHP Archive (PHAR)",
            "time": "2017-03-05T18:14:27+00:00"
        },
        {
            "name": "phar-io/version",
            "version": "1.0.1",
            "source": {
                "type": "git",
                "url": "https://github.com/phar-io/version.git",
                "reference": "a70c0ced4be299a63d32fa96d9281d03e94041df"
            },
            "dist": {
                "type": "zip",
                "url": "https://api.github.com/repos/phar-io/version/zipball/a70c0ced4be299a63d32fa96d9281d03e94041df",
                "reference": "a70c0ced4be299a63d32fa96d9281d03e94041df",
                "shasum": ""
            },
            "require": {
                "php": "^5.6 || ^7.0"
            },
            "type": "library",
            "autoload": {
                "classmap": [
                    "src/"
                ]
            },
            "notification-url": "https://packagist.org/downloads/",
            "license": [
                "BSD-3-Clause"
            ],
            "authors": [
                {
                    "name": "Arne Blankerts",
                    "email": "arne@blankerts.de",
                    "role": "Developer"
                },
                {
                    "name": "Sebastian Heuer",
                    "email": "sebastian@phpeople.de",
                    "role": "Developer"
                },
                {
                    "name": "Sebastian Bergmann",
                    "email": "sebastian@phpunit.de",
                    "role": "Developer"
                }
            ],
            "description": "Library for handling version information and constraints",
            "time": "2017-03-05T17:38:23+00:00"
        },
        {
            "name": "phpdocumentor/reflection-common",
            "version": "1.0",
            "source": {
                "type": "git",
                "url": "https://github.com/phpDocumentor/ReflectionCommon.git",
                "reference": "144c307535e82c8fdcaacbcfc1d6d8eeb896687c"
            },
            "dist": {
                "type": "zip",
                "url": "https://api.github.com/repos/phpDocumentor/ReflectionCommon/zipball/144c307535e82c8fdcaacbcfc1d6d8eeb896687c",
                "reference": "144c307535e82c8fdcaacbcfc1d6d8eeb896687c",
                "shasum": ""
            },
            "require": {
                "php": ">=5.5"
            },
            "require-dev": {
                "phpunit/phpunit": "^4.6"
            },
            "type": "library",
            "extra": {
                "branch-alias": {
                    "dev-master": "1.0.x-dev"
                }
            },
            "autoload": {
                "psr-4": {
                    "phpDocumentor\\Reflection\\": [
                        "src"
                    ]
                }
            },
            "notification-url": "https://packagist.org/downloads/",
            "license": [
                "MIT"
            ],
            "authors": [
                {
                    "name": "Jaap van Otterdijk",
                    "email": "opensource@ijaap.nl"
                }
            ],
            "description": "Common reflection classes used by phpdocumentor to reflect the code structure",
            "homepage": "http://www.phpdoc.org",
            "keywords": [
                "FQSEN",
                "phpDocumentor",
                "phpdoc",
                "reflection",
                "static analysis"
            ],
            "time": "2015-12-27T11:43:31+00:00"
        },
        {
            "name": "phpdocumentor/reflection-docblock",
            "version": "3.1.1",
            "source": {
                "type": "git",
                "url": "https://github.com/phpDocumentor/ReflectionDocBlock.git",
                "reference": "8331b5efe816ae05461b7ca1e721c01b46bafb3e"
            },
            "dist": {
                "type": "zip",
                "url": "https://api.github.com/repos/phpDocumentor/ReflectionDocBlock/zipball/8331b5efe816ae05461b7ca1e721c01b46bafb3e",
                "reference": "8331b5efe816ae05461b7ca1e721c01b46bafb3e",
                "shasum": ""
            },
            "require": {
                "php": ">=5.5",
                "phpdocumentor/reflection-common": "^1.0@dev",
                "phpdocumentor/type-resolver": "^0.2.0",
                "webmozart/assert": "^1.0"
            },
            "require-dev": {
                "mockery/mockery": "^0.9.4",
                "phpunit/phpunit": "^4.4"
            },
            "type": "library",
            "autoload": {
                "psr-4": {
                    "phpDocumentor\\Reflection\\": [
                        "src/"
                    ]
                }
            },
            "notification-url": "https://packagist.org/downloads/",
            "license": [
                "MIT"
            ],
            "authors": [
                {
                    "name": "Mike van Riel",
                    "email": "me@mikevanriel.com"
                }
            ],
            "description": "With this component, a library can provide support for annotations via DocBlocks or otherwise retrieve information that is embedded in a DocBlock.",
            "time": "2016-09-30T07:12:33+00:00"
        },
        {
            "name": "phpdocumentor/type-resolver",
            "version": "0.2.1",
            "source": {
                "type": "git",
                "url": "https://github.com/phpDocumentor/TypeResolver.git",
                "reference": "e224fb2ea2fba6d3ad6fdaef91cd09a172155ccb"
            },
            "dist": {
                "type": "zip",
                "url": "https://api.github.com/repos/phpDocumentor/TypeResolver/zipball/e224fb2ea2fba6d3ad6fdaef91cd09a172155ccb",
                "reference": "e224fb2ea2fba6d3ad6fdaef91cd09a172155ccb",
                "shasum": ""
            },
            "require": {
                "php": ">=5.5",
                "phpdocumentor/reflection-common": "^1.0"
            },
            "require-dev": {
                "mockery/mockery": "^0.9.4",
                "phpunit/phpunit": "^5.2||^4.8.24"
            },
            "type": "library",
            "extra": {
                "branch-alias": {
                    "dev-master": "1.0.x-dev"
                }
            },
            "autoload": {
                "psr-4": {
                    "phpDocumentor\\Reflection\\": [
                        "src/"
                    ]
                }
            },
            "notification-url": "https://packagist.org/downloads/",
            "license": [
                "MIT"
            ],
            "authors": [
                {
                    "name": "Mike van Riel",
                    "email": "me@mikevanriel.com"
                }
            ],
            "time": "2016-11-25T06:54:22+00:00"
        },
        {
            "name": "phpspec/prophecy",
            "version": "v1.7.0",
            "source": {
                "type": "git",
                "url": "https://github.com/phpspec/prophecy.git",
                "reference": "93d39f1f7f9326d746203c7c056f300f7f126073"
            },
            "dist": {
                "type": "zip",
                "url": "https://api.github.com/repos/phpspec/prophecy/zipball/93d39f1f7f9326d746203c7c056f300f7f126073",
                "reference": "93d39f1f7f9326d746203c7c056f300f7f126073",
                "shasum": ""
            },
            "require": {
                "doctrine/instantiator": "^1.0.2",
                "php": "^5.3|^7.0",
                "phpdocumentor/reflection-docblock": "^2.0|^3.0.2",
                "sebastian/comparator": "^1.1|^2.0",
                "sebastian/recursion-context": "^1.0|^2.0|^3.0"
            },
            "require-dev": {
                "phpspec/phpspec": "^2.5|^3.2",
                "phpunit/phpunit": "^4.8 || ^5.6.5"
            },
            "type": "library",
            "extra": {
                "branch-alias": {
                    "dev-master": "1.6.x-dev"
                }
            },
            "autoload": {
                "psr-0": {
                    "Prophecy\\": "src/"
                }
            },
            "notification-url": "https://packagist.org/downloads/",
            "license": [
                "MIT"
            ],
            "authors": [
                {
                    "name": "Konstantin Kudryashov",
                    "email": "ever.zet@gmail.com",
                    "homepage": "http://everzet.com"
                },
                {
                    "name": "Marcello Duarte",
                    "email": "marcello.duarte@gmail.com"
                }
            ],
            "description": "Highly opinionated mocking framework for PHP 5.3+",
            "homepage": "https://github.com/phpspec/prophecy",
            "keywords": [
                "Double",
                "Dummy",
                "fake",
                "mock",
                "spy",
                "stub"
            ],
            "time": "2017-03-02T20:05:34+00:00"
        },
        {
            "name": "phpunit/php-code-coverage",
            "version": "5.2.1",
            "source": {
                "type": "git",
                "url": "https://github.com/sebastianbergmann/php-code-coverage.git",
                "reference": "dc421f9ca5082a0c0cb04afb171c765f79add85b"
            },
            "dist": {
                "type": "zip",
                "url": "https://api.github.com/repos/sebastianbergmann/php-code-coverage/zipball/dc421f9ca5082a0c0cb04afb171c765f79add85b",
                "reference": "dc421f9ca5082a0c0cb04afb171c765f79add85b",
                "shasum": ""
            },
            "require": {
                "ext-dom": "*",
                "ext-xmlwriter": "*",
                "php": "^7.0",
                "phpunit/php-file-iterator": "^1.3",
                "phpunit/php-text-template": "^1.2",
                "phpunit/php-token-stream": "^1.4.11 || ^2.0",
                "sebastian/code-unit-reverse-lookup": "^1.0",
                "sebastian/environment": "^3.0",
                "sebastian/version": "^2.0",
                "theseer/tokenizer": "^1.1"
            },
            "require-dev": {
                "ext-xdebug": "^2.5",
                "phpunit/phpunit": "^6.0"
            },
            "suggest": {
                "ext-xdebug": "^2.5.3"
            },
            "type": "library",
            "extra": {
                "branch-alias": {
                    "dev-master": "5.2.x-dev"
                }
            },
            "autoload": {
                "classmap": [
                    "src/"
                ]
            },
            "notification-url": "https://packagist.org/downloads/",
            "license": [
                "BSD-3-Clause"
            ],
            "authors": [
                {
                    "name": "Sebastian Bergmann",
                    "email": "sb@sebastian-bergmann.de",
                    "role": "lead"
                }
            ],
            "description": "Library that provides collection, processing, and rendering functionality for PHP code coverage information.",
            "homepage": "https://github.com/sebastianbergmann/php-code-coverage",
            "keywords": [
                "coverage",
                "testing",
                "xunit"
            ],
            "time": "2017-04-21T08:03:57+00:00"
        },
        {
            "name": "phpunit/php-file-iterator",
            "version": "1.4.2",
            "source": {
                "type": "git",
                "url": "https://github.com/sebastianbergmann/php-file-iterator.git",
                "reference": "3cc8f69b3028d0f96a9078e6295d86e9bf019be5"
            },
            "dist": {
                "type": "zip",
                "url": "https://api.github.com/repos/sebastianbergmann/php-file-iterator/zipball/3cc8f69b3028d0f96a9078e6295d86e9bf019be5",
                "reference": "3cc8f69b3028d0f96a9078e6295d86e9bf019be5",
                "shasum": ""
            },
            "require": {
                "php": ">=5.3.3"
            },
            "type": "library",
            "extra": {
                "branch-alias": {
                    "dev-master": "1.4.x-dev"
                }
            },
            "autoload": {
                "classmap": [
                    "src/"
                ]
            },
            "notification-url": "https://packagist.org/downloads/",
            "license": [
                "BSD-3-Clause"
            ],
            "authors": [
                {
                    "name": "Sebastian Bergmann",
                    "email": "sb@sebastian-bergmann.de",
                    "role": "lead"
                }
            ],
            "description": "FilterIterator implementation that filters files based on a list of suffixes.",
            "homepage": "https://github.com/sebastianbergmann/php-file-iterator/",
            "keywords": [
                "filesystem",
                "iterator"
            ],
            "time": "2016-10-03T07:40:28+00:00"
        },
        {
            "name": "phpunit/php-text-template",
            "version": "1.2.1",
            "source": {
                "type": "git",
                "url": "https://github.com/sebastianbergmann/php-text-template.git",
                "reference": "31f8b717e51d9a2afca6c9f046f5d69fc27c8686"
            },
            "dist": {
                "type": "zip",
                "url": "https://api.github.com/repos/sebastianbergmann/php-text-template/zipball/31f8b717e51d9a2afca6c9f046f5d69fc27c8686",
                "reference": "31f8b717e51d9a2afca6c9f046f5d69fc27c8686",
                "shasum": ""
            },
            "require": {
                "php": ">=5.3.3"
            },
            "type": "library",
            "autoload": {
                "classmap": [
                    "src/"
                ]
            },
            "notification-url": "https://packagist.org/downloads/",
            "license": [
                "BSD-3-Clause"
            ],
            "authors": [
                {
                    "name": "Sebastian Bergmann",
                    "email": "sebastian@phpunit.de",
                    "role": "lead"
                }
            ],
            "description": "Simple template engine.",
            "homepage": "https://github.com/sebastianbergmann/php-text-template/",
            "keywords": [
                "template"
            ],
            "time": "2015-06-21T13:50:34+00:00"
        },
        {
            "name": "phpunit/php-timer",
            "version": "1.0.9",
            "source": {
                "type": "git",
                "url": "https://github.com/sebastianbergmann/php-timer.git",
                "reference": "3dcf38ca72b158baf0bc245e9184d3fdffa9c46f"
            },
            "dist": {
                "type": "zip",
                "url": "https://api.github.com/repos/sebastianbergmann/php-timer/zipball/3dcf38ca72b158baf0bc245e9184d3fdffa9c46f",
                "reference": "3dcf38ca72b158baf0bc245e9184d3fdffa9c46f",
                "shasum": ""
            },
            "require": {
                "php": "^5.3.3 || ^7.0"
            },
            "require-dev": {
                "phpunit/phpunit": "^4.8.35 || ^5.7 || ^6.0"
            },
            "type": "library",
            "extra": {
                "branch-alias": {
                    "dev-master": "1.0-dev"
                }
            },
            "autoload": {
                "classmap": [
                    "src/"
                ]
            },
            "notification-url": "https://packagist.org/downloads/",
            "license": [
                "BSD-3-Clause"
            ],
            "authors": [
                {
                    "name": "Sebastian Bergmann",
                    "email": "sb@sebastian-bergmann.de",
                    "role": "lead"
                }
            ],
            "description": "Utility class for timing",
            "homepage": "https://github.com/sebastianbergmann/php-timer/",
            "keywords": [
                "timer"
            ],
            "time": "2017-02-26T11:10:40+00:00"
        },
        {
            "name": "phpunit/php-token-stream",
            "version": "1.4.11",
            "source": {
                "type": "git",
                "url": "https://github.com/sebastianbergmann/php-token-stream.git",
                "reference": "e03f8f67534427a787e21a385a67ec3ca6978ea7"
            },
            "dist": {
                "type": "zip",
                "url": "https://api.github.com/repos/sebastianbergmann/php-token-stream/zipball/e03f8f67534427a787e21a385a67ec3ca6978ea7",
                "reference": "e03f8f67534427a787e21a385a67ec3ca6978ea7",
                "shasum": ""
            },
            "require": {
                "ext-tokenizer": "*",
                "php": ">=5.3.3"
            },
            "require-dev": {
                "phpunit/phpunit": "~4.2"
            },
            "type": "library",
            "extra": {
                "branch-alias": {
                    "dev-master": "1.4-dev"
                }
            },
            "autoload": {
                "classmap": [
                    "src/"
                ]
            },
            "notification-url": "https://packagist.org/downloads/",
            "license": [
                "BSD-3-Clause"
            ],
            "authors": [
                {
                    "name": "Sebastian Bergmann",
                    "email": "sebastian@phpunit.de"
                }
            ],
            "description": "Wrapper around PHP's tokenizer extension.",
            "homepage": "https://github.com/sebastianbergmann/php-token-stream/",
            "keywords": [
                "tokenizer"
            ],
            "time": "2017-02-27T10:12:30+00:00"
        },
        {
            "name": "phpunit/phpunit",
<<<<<<< HEAD
            "version": "6.2.1",
            "source": {
                "type": "git",
                "url": "https://github.com/sebastianbergmann/phpunit.git",
                "reference": "16999a1e9a8a25d68f0ab8cc8ab818b043ad5374"
            },
            "dist": {
                "type": "zip",
                "url": "https://api.github.com/repos/sebastianbergmann/phpunit/zipball/16999a1e9a8a25d68f0ab8cc8ab818b043ad5374",
                "reference": "16999a1e9a8a25d68f0ab8cc8ab818b043ad5374",
=======
            "version": "6.2.2",
            "source": {
                "type": "git",
                "url": "https://github.com/sebastianbergmann/phpunit.git",
                "reference": "f2786490399836d2a544a34785c4a8d3ab32cf0e"
            },
            "dist": {
                "type": "zip",
                "url": "https://api.github.com/repos/sebastianbergmann/phpunit/zipball/f2786490399836d2a544a34785c4a8d3ab32cf0e",
                "reference": "f2786490399836d2a544a34785c4a8d3ab32cf0e",
>>>>>>> 3f458f29
                "shasum": ""
            },
            "require": {
                "ext-dom": "*",
                "ext-json": "*",
                "ext-libxml": "*",
                "ext-mbstring": "*",
                "ext-xml": "*",
                "myclabs/deep-copy": "^1.3",
                "phar-io/manifest": "^1.0.1",
                "phar-io/version": "^1.0",
                "php": "^7.0",
                "phpspec/prophecy": "^1.7",
                "phpunit/php-code-coverage": "^5.2",
                "phpunit/php-file-iterator": "^1.4",
                "phpunit/php-text-template": "^1.2",
                "phpunit/php-timer": "^1.0.6",
                "phpunit/phpunit-mock-objects": "^4.0",
                "sebastian/comparator": "^2.0",
                "sebastian/diff": "^1.4.3 || ^2.0",
                "sebastian/environment": "^3.0.2",
                "sebastian/exporter": "^3.1",
                "sebastian/global-state": "^1.1 || ^2.0",
                "sebastian/object-enumerator": "^3.0.2",
                "sebastian/resource-operations": "^1.0",
                "sebastian/version": "^2.0"
            },
            "conflict": {
                "phpdocumentor/reflection-docblock": "3.0.2",
                "phpunit/dbunit": "<3.0"
            },
            "require-dev": {
                "ext-pdo": "*"
            },
            "suggest": {
                "ext-xdebug": "*",
                "phpunit/php-invoker": "^1.1"
            },
            "bin": [
                "phpunit"
            ],
            "type": "library",
            "extra": {
                "branch-alias": {
                    "dev-master": "6.2.x-dev"
                }
            },
            "autoload": {
                "classmap": [
                    "src/"
                ]
            },
            "notification-url": "https://packagist.org/downloads/",
            "license": [
                "BSD-3-Clause"
            ],
            "authors": [
                {
                    "name": "Sebastian Bergmann",
                    "email": "sebastian@phpunit.de",
                    "role": "lead"
                }
            ],
            "description": "The PHP Unit Testing framework.",
            "homepage": "https://phpunit.de/",
            "keywords": [
                "phpunit",
                "testing",
                "xunit"
            ],
<<<<<<< HEAD
            "time": "2017-06-02T12:24:37+00:00"
=======
            "time": "2017-06-13T14:07:07+00:00"
>>>>>>> 3f458f29
        },
        {
            "name": "phpunit/phpunit-mock-objects",
            "version": "4.0.1",
            "source": {
                "type": "git",
                "url": "https://github.com/sebastianbergmann/phpunit-mock-objects.git",
                "reference": "eabce450df194817a7d7e27e19013569a903a2bf"
            },
            "dist": {
                "type": "zip",
                "url": "https://api.github.com/repos/sebastianbergmann/phpunit-mock-objects/zipball/eabce450df194817a7d7e27e19013569a903a2bf",
                "reference": "eabce450df194817a7d7e27e19013569a903a2bf",
                "shasum": ""
            },
            "require": {
                "doctrine/instantiator": "^1.0.2",
                "php": "^7.0",
                "phpunit/php-text-template": "^1.2",
                "sebastian/exporter": "^3.0"
            },
            "conflict": {
                "phpunit/phpunit": "<6.0"
            },
            "require-dev": {
                "phpunit/phpunit": "^6.0"
            },
            "suggest": {
                "ext-soap": "*"
            },
            "type": "library",
            "extra": {
                "branch-alias": {
                    "dev-master": "4.0.x-dev"
                }
            },
            "autoload": {
                "classmap": [
                    "src/"
                ]
            },
            "notification-url": "https://packagist.org/downloads/",
            "license": [
                "BSD-3-Clause"
            ],
            "authors": [
                {
                    "name": "Sebastian Bergmann",
                    "email": "sb@sebastian-bergmann.de",
                    "role": "lead"
                }
            ],
            "description": "Mock Object library for PHPUnit",
            "homepage": "https://github.com/sebastianbergmann/phpunit-mock-objects/",
            "keywords": [
                "mock",
                "xunit"
            ],
            "time": "2017-03-03T06:30:20+00:00"
        },
        {
            "name": "psr/container",
            "version": "1.0.0",
            "source": {
                "type": "git",
                "url": "https://github.com/php-fig/container.git",
                "reference": "b7ce3b176482dbbc1245ebf52b181af44c2cf55f"
            },
            "dist": {
                "type": "zip",
                "url": "https://api.github.com/repos/php-fig/container/zipball/b7ce3b176482dbbc1245ebf52b181af44c2cf55f",
                "reference": "b7ce3b176482dbbc1245ebf52b181af44c2cf55f",
                "shasum": ""
            },
            "require": {
                "php": ">=5.3.0"
            },
            "type": "library",
            "extra": {
                "branch-alias": {
                    "dev-master": "1.0.x-dev"
                }
            },
            "autoload": {
                "psr-4": {
                    "Psr\\Container\\": "src/"
                }
            },
            "notification-url": "https://packagist.org/downloads/",
            "license": [
                "MIT"
            ],
            "authors": [
                {
                    "name": "PHP-FIG",
                    "homepage": "http://www.php-fig.org/"
                }
            ],
            "description": "Common Container Interface (PHP FIG PSR-11)",
            "homepage": "https://github.com/php-fig/container",
            "keywords": [
                "PSR-11",
                "container",
                "container-interface",
                "container-interop",
                "psr"
            ],
            "time": "2017-02-14T16:28:37+00:00"
        },
        {
            "name": "psr/http-message",
            "version": "1.0.1",
            "source": {
                "type": "git",
                "url": "https://github.com/php-fig/http-message.git",
                "reference": "f6561bf28d520154e4b0ec72be95418abe6d9363"
            },
            "dist": {
                "type": "zip",
                "url": "https://api.github.com/repos/php-fig/http-message/zipball/f6561bf28d520154e4b0ec72be95418abe6d9363",
                "reference": "f6561bf28d520154e4b0ec72be95418abe6d9363",
                "shasum": ""
            },
            "require": {
                "php": ">=5.3.0"
            },
            "type": "library",
            "extra": {
                "branch-alias": {
                    "dev-master": "1.0.x-dev"
                }
            },
            "autoload": {
                "psr-4": {
                    "Psr\\Http\\Message\\": "src/"
                }
            },
            "notification-url": "https://packagist.org/downloads/",
            "license": [
                "MIT"
            ],
            "authors": [
                {
                    "name": "PHP-FIG",
                    "homepage": "http://www.php-fig.org/"
                }
            ],
            "description": "Common interface for HTTP messages",
            "homepage": "https://github.com/php-fig/http-message",
            "keywords": [
                "http",
                "http-message",
                "psr",
                "psr-7",
                "request",
                "response"
            ],
            "time": "2016-08-06T14:39:51+00:00"
        },
        {
            "name": "psr/log",
            "version": "1.0.2",
            "source": {
                "type": "git",
                "url": "https://github.com/php-fig/log.git",
                "reference": "4ebe3a8bf773a19edfe0a84b6585ba3d401b724d"
            },
            "dist": {
                "type": "zip",
                "url": "https://api.github.com/repos/php-fig/log/zipball/4ebe3a8bf773a19edfe0a84b6585ba3d401b724d",
                "reference": "4ebe3a8bf773a19edfe0a84b6585ba3d401b724d",
                "shasum": ""
            },
            "require": {
                "php": ">=5.3.0"
            },
            "type": "library",
            "extra": {
                "branch-alias": {
                    "dev-master": "1.0.x-dev"
                }
            },
            "autoload": {
                "psr-4": {
                    "Psr\\Log\\": "Psr/Log/"
                }
            },
            "notification-url": "https://packagist.org/downloads/",
            "license": [
                "MIT"
            ],
            "authors": [
                {
                    "name": "PHP-FIG",
                    "homepage": "http://www.php-fig.org/"
                }
            ],
            "description": "Common interface for logging libraries",
            "homepage": "https://github.com/php-fig/log",
            "keywords": [
                "log",
                "psr",
                "psr-3"
            ],
            "time": "2016-10-10T12:19:37+00:00"
        },
        {
            "name": "ramsey/array_column",
            "version": "1.1.3",
            "source": {
                "type": "git",
                "url": "https://github.com/ramsey/array_column.git",
                "reference": "f8e52eb28e67eb50e613b451dd916abcf783c1db"
            },
            "dist": {
                "type": "zip",
                "url": "https://api.github.com/repos/ramsey/array_column/zipball/f8e52eb28e67eb50e613b451dd916abcf783c1db",
                "reference": "f8e52eb28e67eb50e613b451dd916abcf783c1db",
                "shasum": ""
            },
            "require-dev": {
                "jakub-onderka/php-parallel-lint": "0.8.*",
                "phpunit/phpunit": "~4.5",
                "satooshi/php-coveralls": "0.6.*",
                "squizlabs/php_codesniffer": "~2.2"
            },
            "type": "library",
            "autoload": {
                "files": [
                    "src/array_column.php"
                ]
            },
            "notification-url": "https://packagist.org/downloads/",
            "license": [
                "MIT"
            ],
            "authors": [
                {
                    "name": "Ben Ramsey",
                    "homepage": "http://benramsey.com"
                }
            ],
            "description": "Provides functionality for array_column() to projects using PHP earlier than version 5.5.",
            "homepage": "https://github.com/ramsey/array_column",
            "keywords": [
                "array",
                "array_column",
                "column"
            ],
            "time": "2015-03-20T22:07:39+00:00"
        },
        {
            "name": "rmccue/requests",
            "version": "v1.7.0",
            "source": {
                "type": "git",
                "url": "https://github.com/rmccue/Requests.git",
                "reference": "87932f52ffad70504d93f04f15690cf16a089546"
            },
            "dist": {
                "type": "zip",
                "url": "https://api.github.com/repos/rmccue/Requests/zipball/87932f52ffad70504d93f04f15690cf16a089546",
                "reference": "87932f52ffad70504d93f04f15690cf16a089546",
                "shasum": ""
            },
            "require": {
                "php": ">=5.2"
            },
            "require-dev": {
                "requests/test-server": "dev-master"
            },
            "type": "library",
            "autoload": {
                "psr-0": {
                    "Requests": "library/"
                }
            },
            "notification-url": "https://packagist.org/downloads/",
            "license": [
                "ISC"
            ],
            "authors": [
                {
                    "name": "Ryan McCue",
                    "homepage": "http://ryanmccue.info"
                }
            ],
            "description": "A HTTP library written in PHP, for human beings.",
            "homepage": "http://github.com/rmccue/Requests",
            "keywords": [
                "curl",
                "fsockopen",
                "http",
                "idna",
                "ipv6",
                "iri",
                "sockets"
            ],
            "time": "2016-10-13T00:11:37+00:00"
        },
        {
            "name": "sebastian/code-unit-reverse-lookup",
            "version": "1.0.1",
            "source": {
                "type": "git",
                "url": "https://github.com/sebastianbergmann/code-unit-reverse-lookup.git",
                "reference": "4419fcdb5eabb9caa61a27c7a1db532a6b55dd18"
            },
            "dist": {
                "type": "zip",
                "url": "https://api.github.com/repos/sebastianbergmann/code-unit-reverse-lookup/zipball/4419fcdb5eabb9caa61a27c7a1db532a6b55dd18",
                "reference": "4419fcdb5eabb9caa61a27c7a1db532a6b55dd18",
                "shasum": ""
            },
            "require": {
                "php": "^5.6 || ^7.0"
            },
            "require-dev": {
                "phpunit/phpunit": "^5.7 || ^6.0"
            },
            "type": "library",
            "extra": {
                "branch-alias": {
                    "dev-master": "1.0.x-dev"
                }
            },
            "autoload": {
                "classmap": [
                    "src/"
                ]
            },
            "notification-url": "https://packagist.org/downloads/",
            "license": [
                "BSD-3-Clause"
            ],
            "authors": [
                {
                    "name": "Sebastian Bergmann",
                    "email": "sebastian@phpunit.de"
                }
            ],
            "description": "Looks up which function or method a line of code belongs to",
            "homepage": "https://github.com/sebastianbergmann/code-unit-reverse-lookup/",
            "time": "2017-03-04T06:30:41+00:00"
        },
        {
            "name": "sebastian/comparator",
            "version": "2.0.0",
            "source": {
                "type": "git",
                "url": "https://github.com/sebastianbergmann/comparator.git",
                "reference": "20f84f468cb67efee293246e6a09619b891f55f0"
            },
            "dist": {
                "type": "zip",
                "url": "https://api.github.com/repos/sebastianbergmann/comparator/zipball/20f84f468cb67efee293246e6a09619b891f55f0",
                "reference": "20f84f468cb67efee293246e6a09619b891f55f0",
                "shasum": ""
            },
            "require": {
                "php": "^7.0",
                "sebastian/diff": "^1.2",
                "sebastian/exporter": "^3.0"
            },
            "require-dev": {
                "phpunit/phpunit": "^6.0"
            },
            "type": "library",
            "extra": {
                "branch-alias": {
                    "dev-master": "2.0.x-dev"
                }
            },
            "autoload": {
                "classmap": [
                    "src/"
                ]
            },
            "notification-url": "https://packagist.org/downloads/",
            "license": [
                "BSD-3-Clause"
            ],
            "authors": [
                {
                    "name": "Jeff Welch",
                    "email": "whatthejeff@gmail.com"
                },
                {
                    "name": "Volker Dusch",
                    "email": "github@wallbash.com"
                },
                {
                    "name": "Bernhard Schussek",
                    "email": "bschussek@2bepublished.at"
                },
                {
                    "name": "Sebastian Bergmann",
                    "email": "sebastian@phpunit.de"
                }
            ],
            "description": "Provides the functionality to compare PHP values for equality",
            "homepage": "http://www.github.com/sebastianbergmann/comparator",
            "keywords": [
                "comparator",
                "compare",
                "equality"
            ],
            "time": "2017-03-03T06:26:08+00:00"
        },
        {
            "name": "sebastian/diff",
            "version": "1.4.3",
            "source": {
                "type": "git",
                "url": "https://github.com/sebastianbergmann/diff.git",
                "reference": "7f066a26a962dbe58ddea9f72a4e82874a3975a4"
            },
            "dist": {
                "type": "zip",
                "url": "https://api.github.com/repos/sebastianbergmann/diff/zipball/7f066a26a962dbe58ddea9f72a4e82874a3975a4",
                "reference": "7f066a26a962dbe58ddea9f72a4e82874a3975a4",
                "shasum": ""
            },
            "require": {
                "php": "^5.3.3 || ^7.0"
            },
            "require-dev": {
                "phpunit/phpunit": "^4.8.35 || ^5.7 || ^6.0"
            },
            "type": "library",
            "extra": {
                "branch-alias": {
                    "dev-master": "1.4-dev"
                }
            },
            "autoload": {
                "classmap": [
                    "src/"
                ]
            },
            "notification-url": "https://packagist.org/downloads/",
            "license": [
                "BSD-3-Clause"
            ],
            "authors": [
                {
                    "name": "Kore Nordmann",
                    "email": "mail@kore-nordmann.de"
                },
                {
                    "name": "Sebastian Bergmann",
                    "email": "sebastian@phpunit.de"
                }
            ],
            "description": "Diff implementation",
            "homepage": "https://github.com/sebastianbergmann/diff",
            "keywords": [
                "diff"
            ],
            "time": "2017-05-22T07:24:03+00:00"
        },
        {
            "name": "sebastian/environment",
            "version": "3.0.3",
            "source": {
                "type": "git",
                "url": "https://github.com/sebastianbergmann/environment.git",
                "reference": "02b6b2c7aefe2cdb1185b8dbf8718b0bcedf3ab3"
            },
            "dist": {
                "type": "zip",
                "url": "https://api.github.com/repos/sebastianbergmann/environment/zipball/02b6b2c7aefe2cdb1185b8dbf8718b0bcedf3ab3",
                "reference": "02b6b2c7aefe2cdb1185b8dbf8718b0bcedf3ab3",
                "shasum": ""
            },
            "require": {
                "php": "^7.0"
            },
            "require-dev": {
                "phpunit/phpunit": "^6.1"
            },
            "type": "library",
            "extra": {
                "branch-alias": {
                    "dev-master": "3.0.x-dev"
                }
            },
            "autoload": {
                "classmap": [
                    "src/"
                ]
            },
            "notification-url": "https://packagist.org/downloads/",
            "license": [
                "BSD-3-Clause"
            ],
            "authors": [
                {
                    "name": "Sebastian Bergmann",
                    "email": "sebastian@phpunit.de"
                }
            ],
            "description": "Provides functionality to handle HHVM/PHP environments",
            "homepage": "http://www.github.com/sebastianbergmann/environment",
            "keywords": [
                "Xdebug",
                "environment",
                "hhvm"
            ],
            "time": "2017-05-18T10:10:00+00:00"
        },
        {
            "name": "sebastian/exporter",
            "version": "3.1.0",
            "source": {
                "type": "git",
                "url": "https://github.com/sebastianbergmann/exporter.git",
                "reference": "234199f4528de6d12aaa58b612e98f7d36adb937"
            },
            "dist": {
                "type": "zip",
                "url": "https://api.github.com/repos/sebastianbergmann/exporter/zipball/234199f4528de6d12aaa58b612e98f7d36adb937",
                "reference": "234199f4528de6d12aaa58b612e98f7d36adb937",
                "shasum": ""
            },
            "require": {
                "php": "^7.0",
                "sebastian/recursion-context": "^3.0"
            },
            "require-dev": {
                "ext-mbstring": "*",
                "phpunit/phpunit": "^6.0"
            },
            "type": "library",
            "extra": {
                "branch-alias": {
                    "dev-master": "3.1.x-dev"
                }
            },
            "autoload": {
                "classmap": [
                    "src/"
                ]
            },
            "notification-url": "https://packagist.org/downloads/",
            "license": [
                "BSD-3-Clause"
            ],
            "authors": [
                {
                    "name": "Jeff Welch",
                    "email": "whatthejeff@gmail.com"
                },
                {
                    "name": "Volker Dusch",
                    "email": "github@wallbash.com"
                },
                {
                    "name": "Bernhard Schussek",
                    "email": "bschussek@2bepublished.at"
                },
                {
                    "name": "Sebastian Bergmann",
                    "email": "sebastian@phpunit.de"
                },
                {
                    "name": "Adam Harvey",
                    "email": "aharvey@php.net"
                }
            ],
            "description": "Provides the functionality to export PHP variables for visualization",
            "homepage": "http://www.github.com/sebastianbergmann/exporter",
            "keywords": [
                "export",
                "exporter"
            ],
            "time": "2017-04-03T13:19:02+00:00"
        },
        {
            "name": "sebastian/global-state",
            "version": "2.0.0",
            "source": {
                "type": "git",
                "url": "https://github.com/sebastianbergmann/global-state.git",
                "reference": "e8ba02eed7bbbb9e59e43dedd3dddeff4a56b0c4"
            },
            "dist": {
                "type": "zip",
                "url": "https://api.github.com/repos/sebastianbergmann/global-state/zipball/e8ba02eed7bbbb9e59e43dedd3dddeff4a56b0c4",
                "reference": "e8ba02eed7bbbb9e59e43dedd3dddeff4a56b0c4",
                "shasum": ""
            },
            "require": {
                "php": "^7.0"
            },
            "require-dev": {
                "phpunit/phpunit": "^6.0"
            },
            "suggest": {
                "ext-uopz": "*"
            },
            "type": "library",
            "extra": {
                "branch-alias": {
                    "dev-master": "2.0-dev"
                }
            },
            "autoload": {
                "classmap": [
                    "src/"
                ]
            },
            "notification-url": "https://packagist.org/downloads/",
            "license": [
                "BSD-3-Clause"
            ],
            "authors": [
                {
                    "name": "Sebastian Bergmann",
                    "email": "sebastian@phpunit.de"
                }
            ],
            "description": "Snapshotting of global state",
            "homepage": "http://www.github.com/sebastianbergmann/global-state",
            "keywords": [
                "global state"
            ],
            "time": "2017-04-27T15:39:26+00:00"
        },
        {
            "name": "sebastian/object-enumerator",
            "version": "3.0.2",
            "source": {
                "type": "git",
                "url": "https://github.com/sebastianbergmann/object-enumerator.git",
                "reference": "31dd3379d16446c5d86dec32ab1ad1f378581ad8"
            },
            "dist": {
                "type": "zip",
                "url": "https://api.github.com/repos/sebastianbergmann/object-enumerator/zipball/31dd3379d16446c5d86dec32ab1ad1f378581ad8",
                "reference": "31dd3379d16446c5d86dec32ab1ad1f378581ad8",
                "shasum": ""
            },
            "require": {
                "php": "^7.0",
                "sebastian/object-reflector": "^1.0",
                "sebastian/recursion-context": "^3.0"
            },
            "require-dev": {
                "phpunit/phpunit": "^6.0"
            },
            "type": "library",
            "extra": {
                "branch-alias": {
                    "dev-master": "3.0.x-dev"
                }
            },
            "autoload": {
                "classmap": [
                    "src/"
                ]
            },
            "notification-url": "https://packagist.org/downloads/",
            "license": [
                "BSD-3-Clause"
            ],
            "authors": [
                {
                    "name": "Sebastian Bergmann",
                    "email": "sebastian@phpunit.de"
                }
            ],
            "description": "Traverses array structures and object graphs to enumerate all referenced objects",
            "homepage": "https://github.com/sebastianbergmann/object-enumerator/",
            "time": "2017-03-12T15:17:29+00:00"
        },
        {
            "name": "sebastian/object-reflector",
            "version": "1.1.1",
            "source": {
                "type": "git",
                "url": "https://github.com/sebastianbergmann/object-reflector.git",
                "reference": "773f97c67f28de00d397be301821b06708fca0be"
            },
            "dist": {
                "type": "zip",
                "url": "https://api.github.com/repos/sebastianbergmann/object-reflector/zipball/773f97c67f28de00d397be301821b06708fca0be",
                "reference": "773f97c67f28de00d397be301821b06708fca0be",
                "shasum": ""
            },
            "require": {
                "php": "^7.0"
            },
            "require-dev": {
                "phpunit/phpunit": "^6.0"
            },
            "type": "library",
            "extra": {
                "branch-alias": {
                    "dev-master": "1.1-dev"
                }
            },
            "autoload": {
                "classmap": [
                    "src/"
                ]
            },
            "notification-url": "https://packagist.org/downloads/",
            "license": [
                "BSD-3-Clause"
            ],
            "authors": [
                {
                    "name": "Sebastian Bergmann",
                    "email": "sebastian@phpunit.de"
                }
            ],
            "description": "Allows reflection of object attributes, including inherited and non-public ones",
            "homepage": "https://github.com/sebastianbergmann/object-reflector/",
            "time": "2017-03-29T09:07:27+00:00"
        },
        {
            "name": "sebastian/recursion-context",
            "version": "3.0.0",
            "source": {
                "type": "git",
                "url": "https://github.com/sebastianbergmann/recursion-context.git",
                "reference": "5b0cd723502bac3b006cbf3dbf7a1e3fcefe4fa8"
            },
            "dist": {
                "type": "zip",
                "url": "https://api.github.com/repos/sebastianbergmann/recursion-context/zipball/5b0cd723502bac3b006cbf3dbf7a1e3fcefe4fa8",
                "reference": "5b0cd723502bac3b006cbf3dbf7a1e3fcefe4fa8",
                "shasum": ""
            },
            "require": {
                "php": "^7.0"
            },
            "require-dev": {
                "phpunit/phpunit": "^6.0"
            },
            "type": "library",
            "extra": {
                "branch-alias": {
                    "dev-master": "3.0.x-dev"
                }
            },
            "autoload": {
                "classmap": [
                    "src/"
                ]
            },
            "notification-url": "https://packagist.org/downloads/",
            "license": [
                "BSD-3-Clause"
            ],
            "authors": [
                {
                    "name": "Jeff Welch",
                    "email": "whatthejeff@gmail.com"
                },
                {
                    "name": "Sebastian Bergmann",
                    "email": "sebastian@phpunit.de"
                },
                {
                    "name": "Adam Harvey",
                    "email": "aharvey@php.net"
                }
            ],
            "description": "Provides functionality to recursively process PHP variables",
            "homepage": "http://www.github.com/sebastianbergmann/recursion-context",
            "time": "2017-03-03T06:23:57+00:00"
        },
        {
            "name": "sebastian/resource-operations",
            "version": "1.0.0",
            "source": {
                "type": "git",
                "url": "https://github.com/sebastianbergmann/resource-operations.git",
                "reference": "ce990bb21759f94aeafd30209e8cfcdfa8bc3f52"
            },
            "dist": {
                "type": "zip",
                "url": "https://api.github.com/repos/sebastianbergmann/resource-operations/zipball/ce990bb21759f94aeafd30209e8cfcdfa8bc3f52",
                "reference": "ce990bb21759f94aeafd30209e8cfcdfa8bc3f52",
                "shasum": ""
            },
            "require": {
                "php": ">=5.6.0"
            },
            "type": "library",
            "extra": {
                "branch-alias": {
                    "dev-master": "1.0.x-dev"
                }
            },
            "autoload": {
                "classmap": [
                    "src/"
                ]
            },
            "notification-url": "https://packagist.org/downloads/",
            "license": [
                "BSD-3-Clause"
            ],
            "authors": [
                {
                    "name": "Sebastian Bergmann",
                    "email": "sebastian@phpunit.de"
                }
            ],
            "description": "Provides a list of PHP built-in functions that operate on resources",
            "homepage": "https://www.github.com/sebastianbergmann/resource-operations",
            "time": "2015-07-28T20:34:47+00:00"
        },
        {
            "name": "sebastian/version",
            "version": "2.0.1",
            "source": {
                "type": "git",
                "url": "https://github.com/sebastianbergmann/version.git",
                "reference": "99732be0ddb3361e16ad77b68ba41efc8e979019"
            },
            "dist": {
                "type": "zip",
                "url": "https://api.github.com/repos/sebastianbergmann/version/zipball/99732be0ddb3361e16ad77b68ba41efc8e979019",
                "reference": "99732be0ddb3361e16ad77b68ba41efc8e979019",
                "shasum": ""
            },
            "require": {
                "php": ">=5.6"
            },
            "type": "library",
            "extra": {
                "branch-alias": {
                    "dev-master": "2.0.x-dev"
                }
            },
            "autoload": {
                "classmap": [
                    "src/"
                ]
            },
            "notification-url": "https://packagist.org/downloads/",
            "license": [
                "BSD-3-Clause"
            ],
            "authors": [
                {
                    "name": "Sebastian Bergmann",
                    "email": "sebastian@phpunit.de",
                    "role": "lead"
                }
            ],
            "description": "Library that helps with managing the version number of Git-hosted PHP projects",
            "homepage": "https://github.com/sebastianbergmann/version",
            "time": "2016-10-03T07:35:21+00:00"
        },
        {
            "name": "seld/cli-prompt",
            "version": "1.0.3",
            "source": {
                "type": "git",
                "url": "https://github.com/Seldaek/cli-prompt.git",
                "reference": "a19a7376a4689d4d94cab66ab4f3c816019ba8dd"
            },
            "dist": {
                "type": "zip",
                "url": "https://api.github.com/repos/Seldaek/cli-prompt/zipball/a19a7376a4689d4d94cab66ab4f3c816019ba8dd",
                "reference": "a19a7376a4689d4d94cab66ab4f3c816019ba8dd",
                "shasum": ""
            },
            "require": {
                "php": ">=5.3"
            },
            "type": "library",
            "extra": {
                "branch-alias": {
                    "dev-master": "1.x-dev"
                }
            },
            "autoload": {
                "psr-4": {
                    "Seld\\CliPrompt\\": "src/"
                }
            },
            "notification-url": "https://packagist.org/downloads/",
            "license": [
                "MIT"
            ],
            "authors": [
                {
                    "name": "Jordi Boggiano",
                    "email": "j.boggiano@seld.be"
                }
            ],
            "description": "Allows you to prompt for user input on the command line, and optionally hide the characters they type",
            "keywords": [
                "cli",
                "console",
                "hidden",
                "input",
                "prompt"
            ],
            "time": "2017-03-18T11:32:45+00:00"
        },
        {
            "name": "seld/jsonlint",
            "version": "1.6.0",
            "source": {
                "type": "git",
                "url": "https://github.com/Seldaek/jsonlint.git",
                "reference": "791f8c594f300d246cdf01c6b3e1e19611e301d8"
            },
            "dist": {
                "type": "zip",
                "url": "https://api.github.com/repos/Seldaek/jsonlint/zipball/791f8c594f300d246cdf01c6b3e1e19611e301d8",
                "reference": "791f8c594f300d246cdf01c6b3e1e19611e301d8",
                "shasum": ""
            },
            "require": {
                "php": "^5.3 || ^7.0"
            },
            "require-dev": {
                "phpunit/phpunit": "^4.5"
            },
            "bin": [
                "bin/jsonlint"
            ],
            "type": "library",
            "autoload": {
                "psr-4": {
                    "Seld\\JsonLint\\": "src/Seld/JsonLint/"
                }
            },
            "notification-url": "https://packagist.org/downloads/",
            "license": [
                "MIT"
            ],
            "authors": [
                {
                    "name": "Jordi Boggiano",
                    "email": "j.boggiano@seld.be",
                    "homepage": "http://seld.be"
                }
            ],
            "description": "JSON Linter",
            "keywords": [
                "json",
                "linter",
                "parser",
                "validator"
            ],
            "time": "2017-03-06T16:42:24+00:00"
        },
        {
            "name": "seld/phar-utils",
            "version": "1.0.1",
            "source": {
                "type": "git",
                "url": "https://github.com/Seldaek/phar-utils.git",
                "reference": "7009b5139491975ef6486545a39f3e6dad5ac30a"
            },
            "dist": {
                "type": "zip",
                "url": "https://api.github.com/repos/Seldaek/phar-utils/zipball/7009b5139491975ef6486545a39f3e6dad5ac30a",
                "reference": "7009b5139491975ef6486545a39f3e6dad5ac30a",
                "shasum": ""
            },
            "require": {
                "php": ">=5.3"
            },
            "type": "library",
            "extra": {
                "branch-alias": {
                    "dev-master": "1.x-dev"
                }
            },
            "autoload": {
                "psr-4": {
                    "Seld\\PharUtils\\": "src/"
                }
            },
            "notification-url": "https://packagist.org/downloads/",
            "license": [
                "MIT"
            ],
            "authors": [
                {
                    "name": "Jordi Boggiano",
                    "email": "j.boggiano@seld.be"
                }
            ],
            "description": "PHAR file format utilities, for when PHP phars you up",
            "keywords": [
                "phra"
            ],
            "time": "2015-10-13T18:44:15+00:00"
        },
        {
            "name": "stecman/symfony-console-completion",
            "version": "0.7.0",
            "source": {
                "type": "git",
                "url": "https://github.com/stecman/symfony-console-completion.git",
                "reference": "5461d43e53092b3d3b9dbd9d999f2054730f4bbb"
            },
            "dist": {
                "type": "zip",
                "url": "https://api.github.com/repos/stecman/symfony-console-completion/zipball/5461d43e53092b3d3b9dbd9d999f2054730f4bbb",
                "reference": "5461d43e53092b3d3b9dbd9d999f2054730f4bbb",
                "shasum": ""
            },
            "require": {
                "php": ">=5.3.2",
                "symfony/console": "~2.3 || ~3.0"
            },
            "require-dev": {
                "phpunit/phpunit": "~4.4"
            },
            "type": "library",
            "extra": {
                "branch-alias": {
                    "dev-master": "0.6.x-dev"
                }
            },
            "autoload": {
                "psr-4": {
                    "Stecman\\Component\\Symfony\\Console\\BashCompletion\\": "src/"
                }
            },
            "notification-url": "https://packagist.org/downloads/",
            "license": [
                "MIT"
            ],
            "authors": [
                {
                    "name": "Stephen Holdaway",
                    "email": "stephen@stecman.co.nz"
                }
            ],
            "description": "Automatic BASH completion for Symfony Console Component based applications.",
            "time": "2016-02-24T05:08:54+00:00"
        },
        {
            "name": "symfony/browser-kit",
            "version": "v3.3.2",
            "source": {
                "type": "git",
                "url": "https://github.com/symfony/browser-kit.git",
                "reference": "c2c8ceb1aa9dab9eae54e9150e6a588ce3e53be1"
            },
            "dist": {
                "type": "zip",
                "url": "https://api.github.com/repos/symfony/browser-kit/zipball/c2c8ceb1aa9dab9eae54e9150e6a588ce3e53be1",
                "reference": "c2c8ceb1aa9dab9eae54e9150e6a588ce3e53be1",
                "shasum": ""
            },
            "require": {
                "php": ">=5.5.9",
                "symfony/dom-crawler": "~2.8|~3.0"
            },
            "require-dev": {
                "symfony/css-selector": "~2.8|~3.0",
                "symfony/process": "~2.8|~3.0"
            },
            "suggest": {
                "symfony/process": ""
            },
            "type": "library",
            "extra": {
                "branch-alias": {
                    "dev-master": "3.3-dev"
                }
            },
            "autoload": {
                "psr-4": {
                    "Symfony\\Component\\BrowserKit\\": ""
                },
                "exclude-from-classmap": [
                    "/Tests/"
                ]
            },
            "notification-url": "https://packagist.org/downloads/",
            "license": [
                "MIT"
            ],
            "authors": [
                {
                    "name": "Fabien Potencier",
                    "email": "fabien@symfony.com"
                },
                {
                    "name": "Symfony Community",
                    "homepage": "https://symfony.com/contributors"
                }
            ],
            "description": "Symfony BrowserKit Component",
            "homepage": "https://symfony.com",
            "time": "2017-04-12T14:14:56+00:00"
        },
        {
            "name": "symfony/config",
            "version": "v3.3.2",
            "source": {
                "type": "git",
                "url": "https://github.com/symfony/config.git",
                "reference": "35716d4904e0506a7a5a9bcf23f854aeb5719bca"
            },
            "dist": {
                "type": "zip",
                "url": "https://api.github.com/repos/symfony/config/zipball/35716d4904e0506a7a5a9bcf23f854aeb5719bca",
                "reference": "35716d4904e0506a7a5a9bcf23f854aeb5719bca",
                "shasum": ""
            },
            "require": {
                "php": ">=5.5.9",
                "symfony/filesystem": "~2.8|~3.0"
            },
            "conflict": {
                "symfony/dependency-injection": "<3.3"
            },
            "require-dev": {
                "symfony/dependency-injection": "~3.3",
                "symfony/yaml": "~3.0"
            },
            "suggest": {
                "symfony/yaml": "To use the yaml reference dumper"
            },
            "type": "library",
            "extra": {
                "branch-alias": {
                    "dev-master": "3.3-dev"
                }
            },
            "autoload": {
                "psr-4": {
                    "Symfony\\Component\\Config\\": ""
                },
                "exclude-from-classmap": [
                    "/Tests/"
                ]
            },
            "notification-url": "https://packagist.org/downloads/",
            "license": [
                "MIT"
            ],
            "authors": [
                {
                    "name": "Fabien Potencier",
                    "email": "fabien@symfony.com"
                },
                {
                    "name": "Symfony Community",
                    "homepage": "https://symfony.com/contributors"
                }
            ],
            "description": "Symfony Config Component",
            "homepage": "https://symfony.com",
            "time": "2017-06-02T18:07:20+00:00"
        },
        {
            "name": "symfony/console",
            "version": "v2.8.22",
            "source": {
                "type": "git",
                "url": "https://github.com/symfony/console.git",
                "reference": "3ef6ef64abecd566d551d9e7f6393ac6e93b2462"
            },
            "dist": {
                "type": "zip",
                "url": "https://api.github.com/repos/symfony/console/zipball/3ef6ef64abecd566d551d9e7f6393ac6e93b2462",
                "reference": "3ef6ef64abecd566d551d9e7f6393ac6e93b2462",
                "shasum": ""
            },
            "require": {
                "php": ">=5.3.9",
                "symfony/debug": "^2.7.2|~3.0.0",
                "symfony/polyfill-mbstring": "~1.0"
            },
            "require-dev": {
                "psr/log": "~1.0",
                "symfony/event-dispatcher": "~2.1|~3.0.0",
                "symfony/process": "~2.1|~3.0.0"
            },
            "suggest": {
                "psr/log": "For using the console logger",
                "symfony/event-dispatcher": "",
                "symfony/process": ""
            },
            "type": "library",
            "extra": {
                "branch-alias": {
                    "dev-master": "2.8-dev"
                }
            },
            "autoload": {
                "psr-4": {
                    "Symfony\\Component\\Console\\": ""
                },
                "exclude-from-classmap": [
                    "/Tests/"
                ]
            },
            "notification-url": "https://packagist.org/downloads/",
            "license": [
                "MIT"
            ],
            "authors": [
                {
                    "name": "Fabien Potencier",
                    "email": "fabien@symfony.com"
                },
                {
                    "name": "Symfony Community",
                    "homepage": "https://symfony.com/contributors"
                }
            ],
            "description": "Symfony Console Component",
            "homepage": "https://symfony.com",
            "time": "2017-06-02T14:36:56+00:00"
        },
        {
            "name": "symfony/css-selector",
            "version": "v3.3.2",
            "source": {
                "type": "git",
                "url": "https://github.com/symfony/css-selector.git",
                "reference": "4d882dced7b995d5274293039370148e291808f2"
            },
            "dist": {
                "type": "zip",
                "url": "https://api.github.com/repos/symfony/css-selector/zipball/4d882dced7b995d5274293039370148e291808f2",
                "reference": "4d882dced7b995d5274293039370148e291808f2",
                "shasum": ""
            },
            "require": {
                "php": ">=5.5.9"
            },
            "type": "library",
            "extra": {
                "branch-alias": {
                    "dev-master": "3.3-dev"
                }
            },
            "autoload": {
                "psr-4": {
                    "Symfony\\Component\\CssSelector\\": ""
                },
                "exclude-from-classmap": [
                    "/Tests/"
                ]
            },
            "notification-url": "https://packagist.org/downloads/",
            "license": [
                "MIT"
            ],
            "authors": [
                {
                    "name": "Jean-François Simon",
                    "email": "jeanfrancois.simon@sensiolabs.com"
                },
                {
                    "name": "Fabien Potencier",
                    "email": "fabien@symfony.com"
                },
                {
                    "name": "Symfony Community",
                    "homepage": "https://symfony.com/contributors"
                }
            ],
            "description": "Symfony CssSelector Component",
            "homepage": "https://symfony.com",
            "time": "2017-05-01T15:01:29+00:00"
        },
        {
            "name": "symfony/debug",
            "version": "v3.0.9",
            "source": {
                "type": "git",
                "url": "https://github.com/symfony/debug.git",
                "reference": "697c527acd9ea1b2d3efac34d9806bf255278b0a"
            },
            "dist": {
                "type": "zip",
                "url": "https://api.github.com/repos/symfony/debug/zipball/697c527acd9ea1b2d3efac34d9806bf255278b0a",
                "reference": "697c527acd9ea1b2d3efac34d9806bf255278b0a",
                "shasum": ""
            },
            "require": {
                "php": ">=5.5.9",
                "psr/log": "~1.0"
            },
            "conflict": {
                "symfony/http-kernel": ">=2.3,<2.3.24|~2.4.0|>=2.5,<2.5.9|>=2.6,<2.6.2"
            },
            "require-dev": {
                "symfony/class-loader": "~2.8|~3.0",
                "symfony/http-kernel": "~2.8|~3.0"
            },
            "type": "library",
            "extra": {
                "branch-alias": {
                    "dev-master": "3.0-dev"
                }
            },
            "autoload": {
                "psr-4": {
                    "Symfony\\Component\\Debug\\": ""
                },
                "exclude-from-classmap": [
                    "/Tests/"
                ]
            },
            "notification-url": "https://packagist.org/downloads/",
            "license": [
                "MIT"
            ],
            "authors": [
                {
                    "name": "Fabien Potencier",
                    "email": "fabien@symfony.com"
                },
                {
                    "name": "Symfony Community",
                    "homepage": "https://symfony.com/contributors"
                }
            ],
            "description": "Symfony Debug Component",
            "homepage": "https://symfony.com",
            "time": "2016-07-30T07:22:48+00:00"
        },
        {
            "name": "symfony/dependency-injection",
            "version": "v3.3.2",
            "source": {
                "type": "git",
                "url": "https://github.com/symfony/dependency-injection.git",
                "reference": "4cec19ec1d25f22e1ec8ab14635d3879a1287053"
            },
            "dist": {
                "type": "zip",
                "url": "https://api.github.com/repos/symfony/dependency-injection/zipball/4cec19ec1d25f22e1ec8ab14635d3879a1287053",
                "reference": "4cec19ec1d25f22e1ec8ab14635d3879a1287053",
                "shasum": ""
            },
            "require": {
                "php": ">=5.5.9",
                "psr/container": "^1.0"
            },
            "conflict": {
                "symfony/config": "<3.3.1",
                "symfony/finder": "<3.3",
                "symfony/yaml": "<3.3"
            },
            "provide": {
                "psr/container-implementation": "1.0"
            },
            "require-dev": {
                "symfony/config": "~3.3",
                "symfony/expression-language": "~2.8|~3.0",
                "symfony/yaml": "~3.3"
            },
            "suggest": {
                "symfony/config": "",
                "symfony/expression-language": "For using expressions in service container configuration",
                "symfony/finder": "For using double-star glob patterns or when GLOB_BRACE portability is required",
                "symfony/proxy-manager-bridge": "Generate service proxies to lazy load them",
                "symfony/yaml": ""
            },
            "type": "library",
            "extra": {
                "branch-alias": {
                    "dev-master": "3.3-dev"
                }
            },
            "autoload": {
                "psr-4": {
                    "Symfony\\Component\\DependencyInjection\\": ""
                },
                "exclude-from-classmap": [
                    "/Tests/"
                ]
            },
            "notification-url": "https://packagist.org/downloads/",
            "license": [
                "MIT"
            ],
            "authors": [
                {
                    "name": "Fabien Potencier",
                    "email": "fabien@symfony.com"
                },
                {
                    "name": "Symfony Community",
                    "homepage": "https://symfony.com/contributors"
                }
            ],
            "description": "Symfony DependencyInjection Component",
            "homepage": "https://symfony.com",
            "time": "2017-06-06T03:13:52+00:00"
        },
        {
            "name": "symfony/dom-crawler",
            "version": "v3.3.2",
            "source": {
                "type": "git",
                "url": "https://github.com/symfony/dom-crawler.git",
                "reference": "fc2c588ce376e9fe04a7b8c79e3ec62fe32d95b1"
            },
            "dist": {
                "type": "zip",
                "url": "https://api.github.com/repos/symfony/dom-crawler/zipball/fc2c588ce376e9fe04a7b8c79e3ec62fe32d95b1",
                "reference": "fc2c588ce376e9fe04a7b8c79e3ec62fe32d95b1",
                "shasum": ""
            },
            "require": {
                "php": ">=5.5.9",
                "symfony/polyfill-mbstring": "~1.0"
            },
            "require-dev": {
                "symfony/css-selector": "~2.8|~3.0"
            },
            "suggest": {
                "symfony/css-selector": ""
            },
            "type": "library",
            "extra": {
                "branch-alias": {
                    "dev-master": "3.3-dev"
                }
            },
            "autoload": {
                "psr-4": {
                    "Symfony\\Component\\DomCrawler\\": ""
                },
                "exclude-from-classmap": [
                    "/Tests/"
                ]
            },
            "notification-url": "https://packagist.org/downloads/",
            "license": [
                "MIT"
            ],
            "authors": [
                {
                    "name": "Fabien Potencier",
                    "email": "fabien@symfony.com"
                },
                {
                    "name": "Symfony Community",
                    "homepage": "https://symfony.com/contributors"
                }
            ],
            "description": "Symfony DomCrawler Component",
            "homepage": "https://symfony.com",
            "time": "2017-05-25T23:10:31+00:00"
        },
        {
            "name": "symfony/event-dispatcher",
            "version": "v3.3.2",
            "source": {
                "type": "git",
                "url": "https://github.com/symfony/event-dispatcher.git",
                "reference": "4054a102470665451108f9b59305c79176ef98f0"
            },
            "dist": {
                "type": "zip",
                "url": "https://api.github.com/repos/symfony/event-dispatcher/zipball/4054a102470665451108f9b59305c79176ef98f0",
                "reference": "4054a102470665451108f9b59305c79176ef98f0",
                "shasum": ""
            },
            "require": {
                "php": ">=5.5.9"
            },
            "conflict": {
                "symfony/dependency-injection": "<3.3"
            },
            "require-dev": {
                "psr/log": "~1.0",
                "symfony/config": "~2.8|~3.0",
                "symfony/dependency-injection": "~3.3",
                "symfony/expression-language": "~2.8|~3.0",
                "symfony/stopwatch": "~2.8|~3.0"
            },
            "suggest": {
                "symfony/dependency-injection": "",
                "symfony/http-kernel": ""
            },
            "type": "library",
            "extra": {
                "branch-alias": {
                    "dev-master": "3.3-dev"
                }
            },
            "autoload": {
                "psr-4": {
                    "Symfony\\Component\\EventDispatcher\\": ""
                },
                "exclude-from-classmap": [
                    "/Tests/"
                ]
            },
            "notification-url": "https://packagist.org/downloads/",
            "license": [
                "MIT"
            ],
            "authors": [
                {
                    "name": "Fabien Potencier",
                    "email": "fabien@symfony.com"
                },
                {
                    "name": "Symfony Community",
                    "homepage": "https://symfony.com/contributors"
                }
            ],
            "description": "Symfony EventDispatcher Component",
            "homepage": "https://symfony.com",
            "time": "2017-06-04T18:15:29+00:00"
        },
        {
            "name": "symfony/filesystem",
            "version": "v2.8.22",
            "source": {
                "type": "git",
                "url": "https://github.com/symfony/filesystem.git",
                "reference": "19c11158da8d110cc5289c063bf2ec4cc1ce9e7c"
            },
            "dist": {
                "type": "zip",
                "url": "https://api.github.com/repos/symfony/filesystem/zipball/19c11158da8d110cc5289c063bf2ec4cc1ce9e7c",
                "reference": "19c11158da8d110cc5289c063bf2ec4cc1ce9e7c",
                "shasum": ""
            },
            "require": {
                "php": ">=5.3.9"
            },
            "type": "library",
            "extra": {
                "branch-alias": {
                    "dev-master": "2.8-dev"
                }
            },
            "autoload": {
                "psr-4": {
                    "Symfony\\Component\\Filesystem\\": ""
                },
                "exclude-from-classmap": [
                    "/Tests/"
                ]
            },
            "notification-url": "https://packagist.org/downloads/",
            "license": [
                "MIT"
            ],
            "authors": [
                {
                    "name": "Fabien Potencier",
                    "email": "fabien@symfony.com"
                },
                {
                    "name": "Symfony Community",
                    "homepage": "https://symfony.com/contributors"
                }
            ],
            "description": "Symfony Filesystem Component",
            "homepage": "https://symfony.com",
            "time": "2017-05-28T14:07:33+00:00"
        },
        {
            "name": "symfony/finder",
            "version": "v3.3.2",
            "source": {
                "type": "git",
                "url": "https://github.com/symfony/finder.git",
                "reference": "baea7f66d30854ad32988c11a09d7ffd485810c4"
            },
            "dist": {
                "type": "zip",
                "url": "https://api.github.com/repos/symfony/finder/zipball/baea7f66d30854ad32988c11a09d7ffd485810c4",
                "reference": "baea7f66d30854ad32988c11a09d7ffd485810c4",
                "shasum": ""
            },
            "require": {
                "php": ">=5.5.9"
            },
            "type": "library",
            "extra": {
                "branch-alias": {
                    "dev-master": "3.3-dev"
                }
            },
            "autoload": {
                "psr-4": {
                    "Symfony\\Component\\Finder\\": ""
                },
                "exclude-from-classmap": [
                    "/Tests/"
                ]
            },
            "notification-url": "https://packagist.org/downloads/",
            "license": [
                "MIT"
            ],
            "authors": [
                {
                    "name": "Fabien Potencier",
                    "email": "fabien@symfony.com"
                },
                {
                    "name": "Symfony Community",
                    "homepage": "https://symfony.com/contributors"
                }
            ],
            "description": "Symfony Finder Component",
            "homepage": "https://symfony.com",
            "time": "2017-06-01T21:01:25+00:00"
        },
        {
            "name": "symfony/polyfill-mbstring",
            "version": "v1.4.0",
            "source": {
                "type": "git",
                "url": "https://github.com/symfony/polyfill-mbstring.git",
                "reference": "f29dca382a6485c3cbe6379f0c61230167681937"
            },
            "dist": {
                "type": "zip",
                "url": "https://api.github.com/repos/symfony/polyfill-mbstring/zipball/f29dca382a6485c3cbe6379f0c61230167681937",
                "reference": "f29dca382a6485c3cbe6379f0c61230167681937",
                "shasum": ""
            },
            "require": {
                "php": ">=5.3.3"
            },
            "suggest": {
                "ext-mbstring": "For best performance"
            },
            "type": "library",
            "extra": {
                "branch-alias": {
                    "dev-master": "1.4-dev"
                }
            },
            "autoload": {
                "psr-4": {
                    "Symfony\\Polyfill\\Mbstring\\": ""
                },
                "files": [
                    "bootstrap.php"
                ]
            },
            "notification-url": "https://packagist.org/downloads/",
            "license": [
                "MIT"
            ],
            "authors": [
                {
                    "name": "Nicolas Grekas",
                    "email": "p@tchwork.com"
                },
                {
                    "name": "Symfony Community",
                    "homepage": "https://symfony.com/contributors"
                }
            ],
            "description": "Symfony polyfill for the Mbstring extension",
            "homepage": "https://symfony.com",
            "keywords": [
                "compatibility",
                "mbstring",
                "polyfill",
                "portable",
                "shim"
            ],
            "time": "2017-06-09T14:24:12+00:00"
        },
        {
            "name": "symfony/process",
            "version": "v2.8.22",
            "source": {
                "type": "git",
                "url": "https://github.com/symfony/process.git",
                "reference": "d54232f5682fda2f8bbebff7c81b864646867ab9"
            },
            "dist": {
                "type": "zip",
                "url": "https://api.github.com/repos/symfony/process/zipball/d54232f5682fda2f8bbebff7c81b864646867ab9",
                "reference": "d54232f5682fda2f8bbebff7c81b864646867ab9",
                "shasum": ""
            },
            "require": {
                "php": ">=5.3.9"
            },
            "type": "library",
            "extra": {
                "branch-alias": {
                    "dev-master": "2.8-dev"
                }
            },
            "autoload": {
                "psr-4": {
                    "Symfony\\Component\\Process\\": ""
                },
                "exclude-from-classmap": [
                    "/Tests/"
                ]
            },
            "notification-url": "https://packagist.org/downloads/",
            "license": [
                "MIT"
            ],
            "authors": [
                {
                    "name": "Fabien Potencier",
                    "email": "fabien@symfony.com"
                },
                {
                    "name": "Symfony Community",
                    "homepage": "https://symfony.com/contributors"
                }
            ],
            "description": "Symfony Process Component",
            "homepage": "https://symfony.com",
            "time": "2017-05-08T01:19:21+00:00"
        },
        {
            "name": "symfony/translation",
            "version": "v3.3.2",
            "source": {
                "type": "git",
                "url": "https://github.com/symfony/translation.git",
                "reference": "dc3b2a0c6cfff60327ba1c043a82092735397543"
            },
            "dist": {
                "type": "zip",
                "url": "https://api.github.com/repos/symfony/translation/zipball/dc3b2a0c6cfff60327ba1c043a82092735397543",
                "reference": "dc3b2a0c6cfff60327ba1c043a82092735397543",
                "shasum": ""
            },
            "require": {
                "php": ">=5.5.9",
                "symfony/polyfill-mbstring": "~1.0"
            },
            "conflict": {
                "symfony/config": "<2.8",
                "symfony/yaml": "<3.3"
            },
            "require-dev": {
                "psr/log": "~1.0",
                "symfony/config": "~2.8|~3.0",
                "symfony/intl": "^2.8.18|^3.2.5",
                "symfony/yaml": "~3.3"
            },
            "suggest": {
                "psr/log": "To use logging capability in translator",
                "symfony/config": "",
                "symfony/yaml": ""
            },
            "type": "library",
            "extra": {
                "branch-alias": {
                    "dev-master": "3.3-dev"
                }
            },
            "autoload": {
                "psr-4": {
                    "Symfony\\Component\\Translation\\": ""
                },
                "exclude-from-classmap": [
                    "/Tests/"
                ]
            },
            "notification-url": "https://packagist.org/downloads/",
            "license": [
                "MIT"
            ],
            "authors": [
                {
                    "name": "Fabien Potencier",
                    "email": "fabien@symfony.com"
                },
                {
                    "name": "Symfony Community",
                    "homepage": "https://symfony.com/contributors"
                }
            ],
            "description": "Symfony Translation Component",
            "homepage": "https://symfony.com",
            "time": "2017-05-22T07:42:36+00:00"
        },
        {
            "name": "symfony/yaml",
            "version": "v3.3.2",
            "source": {
                "type": "git",
                "url": "https://github.com/symfony/yaml.git",
                "reference": "9752a30000a8ca9f4b34b5227d15d0101b96b063"
            },
            "dist": {
                "type": "zip",
                "url": "https://api.github.com/repos/symfony/yaml/zipball/9752a30000a8ca9f4b34b5227d15d0101b96b063",
                "reference": "9752a30000a8ca9f4b34b5227d15d0101b96b063",
                "shasum": ""
            },
            "require": {
                "php": ">=5.5.9"
            },
            "require-dev": {
                "symfony/console": "~2.8|~3.0"
            },
            "suggest": {
                "symfony/console": "For validating YAML files using the lint command"
            },
            "type": "library",
            "extra": {
                "branch-alias": {
                    "dev-master": "3.3-dev"
                }
            },
            "autoload": {
                "psr-4": {
                    "Symfony\\Component\\Yaml\\": ""
                },
                "exclude-from-classmap": [
                    "/Tests/"
                ]
            },
            "notification-url": "https://packagist.org/downloads/",
            "license": [
                "MIT"
            ],
            "authors": [
                {
                    "name": "Fabien Potencier",
                    "email": "fabien@symfony.com"
                },
                {
                    "name": "Symfony Community",
                    "homepage": "https://symfony.com/contributors"
                }
            ],
            "description": "Symfony Yaml Component",
            "homepage": "https://symfony.com",
            "time": "2017-06-02T22:05:06+00:00"
        },
        {
            "name": "theseer/tokenizer",
            "version": "1.1.0",
            "source": {
                "type": "git",
                "url": "https://github.com/theseer/tokenizer.git",
                "reference": "cb2f008f3f05af2893a87208fe6a6c4985483f8b"
            },
            "dist": {
                "type": "zip",
                "url": "https://api.github.com/repos/theseer/tokenizer/zipball/cb2f008f3f05af2893a87208fe6a6c4985483f8b",
                "reference": "cb2f008f3f05af2893a87208fe6a6c4985483f8b",
                "shasum": ""
            },
            "require": {
                "ext-dom": "*",
                "ext-tokenizer": "*",
                "ext-xmlwriter": "*",
                "php": "^7.0"
            },
            "type": "library",
            "autoload": {
                "classmap": [
                    "src/"
                ]
            },
            "notification-url": "https://packagist.org/downloads/",
            "license": [
                "BSD-3-Clause"
            ],
            "authors": [
                {
                    "name": "Arne Blankerts",
                    "email": "arne@blankerts.de",
                    "role": "Developer"
                }
            ],
            "description": "A small library for converting tokenized PHP source code into XML and potentially other formats",
            "time": "2017-04-07T12:08:54+00:00"
        },
        {
            "name": "webmozart/assert",
            "version": "1.2.0",
            "source": {
                "type": "git",
                "url": "https://github.com/webmozart/assert.git",
                "reference": "2db61e59ff05fe5126d152bd0655c9ea113e550f"
            },
            "dist": {
                "type": "zip",
                "url": "https://api.github.com/repos/webmozart/assert/zipball/2db61e59ff05fe5126d152bd0655c9ea113e550f",
                "reference": "2db61e59ff05fe5126d152bd0655c9ea113e550f",
                "shasum": ""
            },
            "require": {
                "php": "^5.3.3 || ^7.0"
            },
            "require-dev": {
                "phpunit/phpunit": "^4.6",
                "sebastian/version": "^1.0.1"
            },
            "type": "library",
            "extra": {
                "branch-alias": {
                    "dev-master": "1.3-dev"
                }
            },
            "autoload": {
                "psr-4": {
                    "Webmozart\\Assert\\": "src/"
                }
            },
            "notification-url": "https://packagist.org/downloads/",
            "license": [
                "MIT"
            ],
            "authors": [
                {
                    "name": "Bernhard Schussek",
                    "email": "bschussek@gmail.com"
                }
            ],
            "description": "Assertions to validate method input/output with nice error messages.",
            "keywords": [
                "assert",
                "check",
                "validate"
            ],
            "time": "2016-11-23T20:04:58+00:00"
        },
        {
            "name": "wp-cli/autoload-splitter",
            "version": "v0.1.3",
            "source": {
                "type": "git",
                "url": "https://github.com/wp-cli/autoload-splitter.git",
                "reference": "446f73de57ab4e7bf38a4ba2779cd3630905185c"
            },
            "dist": {
                "type": "zip",
                "url": "https://api.github.com/repos/wp-cli/autoload-splitter/zipball/446f73de57ab4e7bf38a4ba2779cd3630905185c",
                "reference": "446f73de57ab4e7bf38a4ba2779cd3630905185c",
                "shasum": ""
            },
            "require": {
                "composer-plugin-api": "^1.1"
            },
            "type": "composer-plugin",
            "extra": {
                "class": "WP_CLI\\AutoloadSplitter\\ComposerPlugin"
            },
            "autoload": {
                "psr-4": {
                    "WP_CLI\\AutoloadSplitter\\": "src"
                }
            },
            "notification-url": "https://packagist.org/downloads/",
            "license": [
                "MIT"
            ],
            "authors": [
                {
                    "name": "Alain Schlesser",
                    "email": "alain.schlesser@gmail.com",
                    "homepage": "https://www.alainschlesser.com"
                }
            ],
            "description": "Composer plugin for splitting a generated autoloader into two distinct parts.",
            "homepage": "https://wp-cli.org",
            "time": "2017-05-03T06:21:26+00:00"
        },
        {
            "name": "wp-cli/cache-command",
            "version": "v1.0.1",
            "source": {
                "type": "git",
                "url": "https://github.com/wp-cli/cache-command.git",
                "reference": "d7102d5573d050befc81be5470b5df553e66cc6e"
            },
            "dist": {
                "type": "zip",
                "url": "https://api.github.com/repos/wp-cli/cache-command/zipball/d7102d5573d050befc81be5470b5df553e66cc6e",
                "reference": "d7102d5573d050befc81be5470b5df553e66cc6e",
                "shasum": ""
            },
            "require-dev": {
                "behat/behat": "~2.5",
                "wp-cli/wp-cli": "*"
            },
            "type": "wp-cli-package",
            "extra": {
                "branch-alias": {
                    "dev-master": "1.x-dev"
                },
                "bundled": true,
                "commands": [
                    "cache",
                    "transient"
                ]
            },
            "autoload": {
                "psr-4": {
                    "": "src/"
                },
                "files": [
                    "cache-command.php"
                ]
            },
            "notification-url": "https://packagist.org/downloads/",
            "license": [
                "MIT"
            ],
            "authors": [
                {
                    "name": "Daniel Bachhuber",
                    "email": "daniel@runcommand.io",
                    "homepage": "https://runcommand.io"
                }
            ],
            "description": "Manage object and transient caches.",
            "homepage": "https://github.com/wp-cli/cache-command",
            "time": "2017-05-30T18:00:27+00:00"
        },
        {
            "name": "wp-cli/checksum-command",
            "version": "v1.0.1",
            "source": {
                "type": "git",
                "url": "https://github.com/wp-cli/checksum-command.git",
                "reference": "2b74567a660951380083f02224a21746b2697008"
            },
            "dist": {
                "type": "zip",
                "url": "https://api.github.com/repos/wp-cli/checksum-command/zipball/2b74567a660951380083f02224a21746b2697008",
                "reference": "2b74567a660951380083f02224a21746b2697008",
                "shasum": ""
            },
            "require-dev": {
                "behat/behat": "~2.5",
                "wp-cli/wp-cli": "*"
            },
            "type": "wp-cli-package",
            "extra": {
                "branch-alias": {
                    "dev-master": "1.x-dev"
                },
                "bundled": true,
                "commands": [
                    "checksum core"
                ]
            },
            "autoload": {
                "psr-4": {
                    "": "src/"
                },
                "files": [
                    "checksum-command.php"
                ]
            },
            "notification-url": "https://packagist.org/downloads/",
            "license": [
                "MIT"
            ],
            "authors": [
                {
                    "name": "Daniel Bachhuber",
                    "email": "daniel@runcommand.io",
                    "homepage": "https://runcommand.io"
                }
            ],
            "description": "Verify WordPress core checksums.",
            "homepage": "https://github.com/wp-cli/checksum-command",
            "time": "2017-05-30T18:55:36+00:00"
        },
        {
            "name": "wp-cli/config-command",
            "version": "v1.1.1",
            "source": {
                "type": "git",
                "url": "https://github.com/wp-cli/config-command.git",
                "reference": "eb50ae43b9c43282e71cce73535fdba73bd36dff"
            },
            "dist": {
                "type": "zip",
                "url": "https://api.github.com/repos/wp-cli/config-command/zipball/eb50ae43b9c43282e71cce73535fdba73bd36dff",
                "reference": "eb50ae43b9c43282e71cce73535fdba73bd36dff",
                "shasum": ""
            },
            "require-dev": {
                "behat/behat": "~2.5",
                "wp-cli/wp-cli": "*"
            },
            "type": "wp-cli-package",
            "extra": {
                "branch-alias": {
                    "dev-master": "1.x-dev"
                },
                "bundled": true,
                "commands": [
                    "config",
                    "config create",
                    "config get",
                    "config path"
                ]
            },
            "autoload": {
                "psr-4": {
                    "": "src/"
                },
                "files": [
                    "config-command.php"
                ]
            },
            "notification-url": "https://packagist.org/downloads/",
            "license": [
                "MIT"
            ],
            "authors": [
                {
                    "name": "Daniel Bachhuber",
                    "email": "daniel@runcommand.io",
                    "homepage": "https://runcommand.io"
                }
            ],
            "description": "Manage the wp-config.php file.",
            "homepage": "https://github.com/wp-cli/config-command",
            "time": "2017-05-30T18:56:17+00:00"
        },
        {
            "name": "wp-cli/core-command",
            "version": "v1.0.1",
            "source": {
                "type": "git",
                "url": "https://github.com/wp-cli/core-command.git",
                "reference": "22e0caa140897f87d9e618fc075f80325a6151ee"
            },
            "dist": {
                "type": "zip",
                "url": "https://api.github.com/repos/wp-cli/core-command/zipball/22e0caa140897f87d9e618fc075f80325a6151ee",
                "reference": "22e0caa140897f87d9e618fc075f80325a6151ee",
                "shasum": ""
            },
            "require-dev": {
                "behat/behat": "~2.5",
                "wp-cli/wp-cli": "*"
            },
            "type": "wp-cli-package",
            "extra": {
                "branch-alias": {
                    "dev-master": "1.x-dev"
                },
                "bundled": true,
                "commands": [
                    "core check-update",
                    "core download",
                    "core install",
                    "core is-installed",
                    "core multisite-convert",
                    "core multisite-install",
                    "core update",
                    "core update-db",
                    "core version"
                ]
            },
            "autoload": {
                "psr-4": {
                    "": "src/"
                },
                "files": [
                    "core-command.php"
                ]
            },
            "notification-url": "https://packagist.org/downloads/",
            "license": [
                "MIT"
            ],
            "authors": [
                {
                    "name": "Daniel Bachhuber",
                    "email": "daniel@runcommand.io",
                    "homepage": "https://runcommand.io"
                }
            ],
            "description": "Download, install, update and manage a WordPress install.",
            "homepage": "https://github.com/wp-cli/core-command",
            "time": "2017-05-30T18:56:42+00:00"
        },
        {
            "name": "wp-cli/cron-command",
            "version": "v1.0.1",
            "source": {
                "type": "git",
                "url": "https://github.com/wp-cli/cron-command.git",
                "reference": "1cf8564c0c025520658a8ec872e606bdd7fef319"
            },
            "dist": {
                "type": "zip",
                "url": "https://api.github.com/repos/wp-cli/cron-command/zipball/1cf8564c0c025520658a8ec872e606bdd7fef319",
                "reference": "1cf8564c0c025520658a8ec872e606bdd7fef319",
                "shasum": ""
            },
            "require-dev": {
                "behat/behat": "~2.5",
                "wp-cli/wp-cli": "*"
            },
            "type": "wp-cli-package",
            "extra": {
                "branch-alias": {
                    "dev-master": "1.x-dev"
                },
                "bundled": true,
                "commands": [
                    "cron test",
                    "cron event delete",
                    "cron event list",
                    "cron event run",
                    "cron event schedule",
                    "cron schedule list"
                ]
            },
            "autoload": {
                "psr-4": {
                    "": "src/"
                },
                "files": [
                    "cron-command.php"
                ]
            },
            "notification-url": "https://packagist.org/downloads/",
            "license": [
                "MIT"
            ],
            "authors": [
                {
                    "name": "Daniel Bachhuber",
                    "email": "daniel@runcommand.io",
                    "homepage": "https://runcommand.io"
                }
            ],
            "description": "Manage WP-Cron events and schedules.",
            "homepage": "https://github.com/wp-cli/cron-command",
            "time": "2017-05-30T18:58:24+00:00"
        },
        {
            "name": "wp-cli/db-command",
            "version": "v1.1.0",
            "source": {
                "type": "git",
                "url": "https://github.com/wp-cli/db-command.git",
                "reference": "4c65adbd92e81df140beaa985f101b2905561666"
            },
            "dist": {
                "type": "zip",
                "url": "https://api.github.com/repos/wp-cli/db-command/zipball/4c65adbd92e81df140beaa985f101b2905561666",
                "reference": "4c65adbd92e81df140beaa985f101b2905561666",
                "shasum": ""
            },
            "require": {
                "wp-cli/wp-cli": "*"
            },
            "require-dev": {
                "behat/behat": "~2.5"
            },
            "type": "wp-cli-package",
            "extra": {
                "branch-alias": {
                    "dev-master": "1.x-dev"
                },
                "bundled": true,
                "commands": [
                    "db create",
                    "db drop",
                    "db reset",
                    "db check",
                    "db optimize",
                    "db repair",
                    "db cli",
                    "db query",
                    "db export",
                    "db import",
                    "db tables",
                    "db size"
                ]
            },
            "autoload": {
                "psr-4": {
                    "": "src/"
                },
                "files": [
                    "db-command.php"
                ]
            },
            "notification-url": "https://packagist.org/downloads/",
            "license": [
                "MIT"
            ],
            "authors": [
                {
                    "name": "Daniel Bachhuber",
                    "email": "daniel@runcommand.io",
                    "homepage": "https://runcommand.io"
                }
            ],
            "description": "Perform basic database operations using credentials stored in wp-config.php.",
            "homepage": "https://github.com/wp-cli/db-command",
            "time": "2017-05-30T18:57:35+00:00"
        },
        {
            "name": "wp-cli/entity-command",
            "version": "v1.0.2",
            "source": {
                "type": "git",
                "url": "https://github.com/wp-cli/entity-command.git",
                "reference": "ad1c634fb51a48ff81b591211076b176c72f45c4"
            },
            "dist": {
                "type": "zip",
                "url": "https://api.github.com/repos/wp-cli/entity-command/zipball/ad1c634fb51a48ff81b591211076b176c72f45c4",
                "reference": "ad1c634fb51a48ff81b591211076b176c72f45c4",
                "shasum": ""
            },
            "require-dev": {
                "behat/behat": "~2.5",
                "wp-cli/wp-cli": "*"
            },
            "type": "wp-cli-package",
            "extra": {
                "branch-alias": {
                    "dev-master": "1.x-dev"
                },
                "bundled": true,
                "commands": [
                    "comment",
                    "comment meta",
                    "menu",
                    "menu item",
                    "menu location",
                    "network meta",
                    "post",
                    "post meta",
                    "post term",
                    "post-type",
                    "site",
                    "taxonomy",
                    "term",
                    "term meta",
                    "user",
                    "user meta",
                    "user term"
                ]
            },
            "autoload": {
                "psr-4": {
                    "": "src/",
                    "WP_CLI\\": "src/WP_CLI"
                },
                "files": [
                    "entity-command.php"
                ]
            },
            "notification-url": "https://packagist.org/downloads/",
            "license": [
                "MIT"
            ],
            "authors": [
                {
                    "name": "Daniel Bachhuber",
                    "email": "daniel@runcommand.io",
                    "homepage": "https://runcommand.io"
                }
            ],
            "description": "Manage WordPress core entities.",
            "homepage": "https://github.com/wp-cli/entity-command",
            "time": "2017-05-30T18:59:14+00:00"
        },
        {
            "name": "wp-cli/eval-command",
            "version": "v1.0.1",
            "source": {
                "type": "git",
                "url": "https://github.com/wp-cli/eval-command.git",
                "reference": "996c2ed3ad5bd796abaabe7ed0ce5c368fab62d1"
            },
            "dist": {
                "type": "zip",
                "url": "https://api.github.com/repos/wp-cli/eval-command/zipball/996c2ed3ad5bd796abaabe7ed0ce5c368fab62d1",
                "reference": "996c2ed3ad5bd796abaabe7ed0ce5c368fab62d1",
                "shasum": ""
            },
            "require": {
                "wp-cli/wp-cli": "*"
            },
            "require-dev": {
                "behat/behat": "~2.5"
            },
            "type": "wp-cli-package",
            "extra": {
                "branch-alias": {
                    "dev-master": "1.x-dev"
                },
                "bundled": true,
                "commands": [
                    "eval",
                    "eval-file"
                ]
            },
            "autoload": {
                "psr-4": {
                    "": "src/"
                },
                "files": [
                    "eval-command.php"
                ]
            },
            "notification-url": "https://packagist.org/downloads/",
            "license": [
                "MIT"
            ],
            "authors": [
                {
                    "name": "Daniel Bachhuber",
                    "email": "daniel@runcommand.io",
                    "homepage": "https://runcommand.io"
                }
            ],
            "description": "Execute arbitrary PHP code.",
            "homepage": "https://github.com/wp-cli/eval-command",
            "time": "2017-05-30T19:00:48+00:00"
        },
        {
            "name": "wp-cli/export-command",
            "version": "v1.0.1",
            "source": {
                "type": "git",
                "url": "https://github.com/wp-cli/export-command.git",
                "reference": "3507dae2dad0f8bb71070bc0c284ffed304caf21"
            },
            "dist": {
                "type": "zip",
                "url": "https://api.github.com/repos/wp-cli/export-command/zipball/3507dae2dad0f8bb71070bc0c284ffed304caf21",
                "reference": "3507dae2dad0f8bb71070bc0c284ffed304caf21",
                "shasum": ""
            },
            "require": {
                "nb/oxymel": "~0.1.0",
                "wp-cli/wp-cli": "*"
            },
            "require-dev": {
                "behat/behat": "~2.5"
            },
            "type": "wp-cli-package",
            "extra": {
                "branch-alias": {
                    "dev-master": "1.x-dev"
                },
                "bundled": true,
                "commands": [
                    "export"
                ]
            },
            "autoload": {
                "psr-4": {
                    "": "src/"
                },
                "files": [
                    "export-command.php"
                ]
            },
            "notification-url": "https://packagist.org/downloads/",
            "license": [
                "MIT"
            ],
            "authors": [
                {
                    "name": "Daniel Bachhuber",
                    "email": "daniel@runcommand.io",
                    "homepage": "https://runcommand.io"
                }
            ],
            "description": "Export WordPress content to a WXR file.",
            "homepage": "https://github.com/wp-cli/export-command",
            "time": "2017-05-30T19:01:34+00:00"
        },
        {
            "name": "wp-cli/extension-command",
            "version": "v1.1.1",
            "source": {
                "type": "git",
                "url": "https://github.com/wp-cli/extension-command.git",
                "reference": "8489bc23aad242796cba15f78ce75192b1774ea5"
            },
            "dist": {
                "type": "zip",
                "url": "https://api.github.com/repos/wp-cli/extension-command/zipball/8489bc23aad242796cba15f78ce75192b1774ea5",
                "reference": "8489bc23aad242796cba15f78ce75192b1774ea5",
                "shasum": ""
            },
            "require-dev": {
                "behat/behat": "~2.5",
                "wp-cli/wp-cli": "*"
            },
            "type": "wp-cli-package",
            "extra": {
                "branch-alias": {
                    "dev-master": "1.x-dev"
                },
                "bundled": true,
                "commands": [
                    "plugin activate",
                    "plugin deactivate",
                    "plugin delete",
                    "plugin get",
                    "plugin install",
                    "plugin is-installed",
                    "plugin list",
                    "plugin path",
                    "plugin search",
                    "plugin status",
                    "plugin toggle",
                    "plugin uninstall",
                    "plugin update",
                    "theme activate",
                    "theme delete",
                    "theme disable",
                    "theme enable",
                    "theme get",
                    "theme install",
                    "theme is-installed",
                    "theme list",
                    "theme mod get",
                    "theme mod set",
                    "theme mod remove",
                    "theme path",
                    "theme search",
                    "theme status",
                    "theme update"
                ]
            },
            "autoload": {
                "psr-4": {
                    "": "src/",
                    "WP_CLI\\": "src/WP_CLI"
                },
                "files": [
                    "extension-command.php"
                ]
            },
            "notification-url": "https://packagist.org/downloads/",
            "license": [
                "MIT"
            ],
            "authors": [
                {
                    "name": "Daniel Bachhuber",
                    "email": "daniel@runcommand.io",
                    "homepage": "https://runcommand.io"
                }
            ],
            "description": "Manage WordPress plugins and themes.",
            "homepage": "https://github.com/wp-cli/extension-command",
            "time": "2017-06-08T09:01:02+00:00"
        },
        {
            "name": "wp-cli/import-command",
            "version": "v1.0.1",
            "source": {
                "type": "git",
                "url": "https://github.com/wp-cli/import-command.git",
                "reference": "15206798e8a4d8e0753a392699f278569065812d"
            },
            "dist": {
                "type": "zip",
                "url": "https://api.github.com/repos/wp-cli/import-command/zipball/15206798e8a4d8e0753a392699f278569065812d",
                "reference": "15206798e8a4d8e0753a392699f278569065812d",
                "shasum": ""
            },
            "require": {
                "wp-cli/wp-cli": "*"
            },
            "require-dev": {
                "behat/behat": "~2.5"
            },
            "type": "wp-cli-package",
            "extra": {
                "branch-alias": {
                    "dev-master": "1.x-dev"
                },
                "bundled": true,
                "commands": [
                    "import"
                ]
            },
            "autoload": {
                "psr-4": {
                    "": "src/"
                },
                "files": [
                    "import-command.php"
                ]
            },
            "notification-url": "https://packagist.org/downloads/",
            "license": [
                "MIT"
            ],
            "authors": [
                {
                    "name": "Daniel Bachhuber",
                    "email": "daniel@runcommand.io",
                    "homepage": "https://runcommand.io"
                }
            ],
            "description": "Import content from a WXR file.",
            "homepage": "https://github.com/wp-cli/import-command",
            "time": "2017-05-30T19:02:16+00:00"
        },
        {
            "name": "wp-cli/language-command",
            "version": "v1.0.2",
            "source": {
                "type": "git",
                "url": "https://github.com/wp-cli/language-command.git",
                "reference": "5812cac811de1c166b89cf6c78a2c1ff606e1dc4"
            },
            "dist": {
                "type": "zip",
                "url": "https://api.github.com/repos/wp-cli/language-command/zipball/5812cac811de1c166b89cf6c78a2c1ff606e1dc4",
                "reference": "5812cac811de1c166b89cf6c78a2c1ff606e1dc4",
                "shasum": ""
            },
            "require-dev": {
                "behat/behat": "~2.5",
                "wp-cli/wp-cli": "*"
            },
            "type": "wp-cli-package",
            "extra": {
                "branch-alias": {
                    "dev-master": "1.x-dev"
                },
                "commands": [
                    "language core activate",
                    "language core install",
                    "language core list",
                    "language core uninstall",
                    "language core update"
                ],
                "bundled": true
            },
            "autoload": {
                "psr-4": {
                    "": "src/"
                },
                "files": [
                    "language-command.php"
                ]
            },
            "notification-url": "https://packagist.org/downloads/",
            "license": [
                "MIT"
            ],
            "authors": [
                {
                    "name": "Daniel Bachhuber",
                    "email": "daniel@runcommand.io",
                    "homepage": "https://runcommand.io"
                }
            ],
            "description": "Manage language packs.",
            "homepage": "https://github.com/wp-cli/language-command",
            "time": "2017-05-30T21:29:09+00:00"
        },
        {
            "name": "wp-cli/media-command",
            "version": "v1.0.3",
            "source": {
                "type": "git",
                "url": "https://github.com/wp-cli/media-command.git",
                "reference": "dfa3b80a8d7fbc9fb90753d5bf59ba7efd541530"
            },
            "dist": {
                "type": "zip",
                "url": "https://api.github.com/repos/wp-cli/media-command/zipball/dfa3b80a8d7fbc9fb90753d5bf59ba7efd541530",
                "reference": "dfa3b80a8d7fbc9fb90753d5bf59ba7efd541530",
                "shasum": ""
            },
            "require": {
                "wp-cli/wp-cli": "*"
            },
            "require-dev": {
                "behat/behat": "~2.5"
            },
            "type": "wp-cli-package",
            "extra": {
                "branch-alias": {
                    "dev-master": "1.x-dev"
                },
                "commands": [
                    "media import",
                    "media regenerate"
                ],
                "bundled": true
            },
            "autoload": {
                "psr-4": {
                    "": "src/"
                },
                "files": [
                    "media-command.php"
                ]
            },
            "notification-url": "https://packagist.org/downloads/",
            "license": [
                "MIT"
            ],
            "authors": [
                {
                    "name": "Daniel Bachhuber",
                    "email": "daniel@runcommand.io",
                    "homepage": "https://runcommand.io"
                }
            ],
            "description": "Import and regenerate attachments.",
            "homepage": "https://github.com/wp-cli/media-command",
            "time": "2017-06-16T08:49:06+00:00"
        },
        {
            "name": "wp-cli/mustangostang-spyc",
            "version": "0.6.3",
            "source": {
                "type": "git",
                "url": "https://github.com/wp-cli/spyc.git",
                "reference": "6aa0b4da69ce9e9a2c8402dab8d43cf32c581cc7"
            },
            "dist": {
                "type": "zip",
                "url": "https://api.github.com/repos/wp-cli/spyc/zipball/6aa0b4da69ce9e9a2c8402dab8d43cf32c581cc7",
                "reference": "6aa0b4da69ce9e9a2c8402dab8d43cf32c581cc7",
                "shasum": ""
            },
            "require": {
                "php": ">=5.3.1"
            },
            "require-dev": {
                "phpunit/phpunit": "4.3.*@dev"
            },
            "type": "library",
            "extra": {
                "branch-alias": {
                    "dev-master": "0.5.x-dev"
                }
            },
            "autoload": {
                "psr-4": {
                    "Mustangostang\\": "src/"
                },
                "files": [
                    "includes/functions.php"
                ]
            },
            "notification-url": "https://packagist.org/downloads/",
            "license": [
                "MIT"
            ],
            "authors": [
                {
                    "name": "mustangostang",
                    "email": "vlad.andersen@gmail.com"
                }
            ],
            "description": "A simple YAML loader/dumper class for PHP (WP-CLI fork)",
            "homepage": "https://github.com/mustangostang/spyc/",
            "time": "2017-04-25T11:26:20+00:00"
        },
        {
            "name": "wp-cli/package-command",
            "version": "v1.0.1",
            "source": {
                "type": "git",
                "url": "https://github.com/wp-cli/package-command.git",
                "reference": "1163c1e571388c73c54d68a5013c3817b6113dbf"
            },
            "dist": {
                "type": "zip",
                "url": "https://api.github.com/repos/wp-cli/package-command/zipball/1163c1e571388c73c54d68a5013c3817b6113dbf",
                "reference": "1163c1e571388c73c54d68a5013c3817b6113dbf",
                "shasum": ""
            },
            "require": {
                "composer/composer": "^1.2.0",
                "wp-cli/wp-cli": "*"
            },
            "require-dev": {
                "behat/behat": "~2.5"
            },
            "type": "wp-cli-package",
            "extra": {
                "branch-alias": {
                    "dev-master": "1.x-dev"
                },
                "commands": [
                    "package browse",
                    "package install",
                    "package list",
                    "package update",
                    "package uninstall"
                ],
                "bundled": true
            },
            "autoload": {
                "psr-4": {
                    "": "src/"
                },
                "files": [
                    "package-command.php"
                ]
            },
            "notification-url": "https://packagist.org/downloads/",
            "license": [
                "MIT"
            ],
            "authors": [
                {
                    "name": "Daniel Bachhuber",
                    "email": "daniel@runcommand.io",
                    "homepage": "https://runcommand.io"
                }
            ],
            "description": "Manage WP-CLI packages.",
            "homepage": "https://github.com/wp-cli/package-command",
            "time": "2017-05-30T19:28:38+00:00"
        },
        {
            "name": "wp-cli/php-cli-tools",
            "version": "v0.11.2",
            "source": {
                "type": "git",
                "url": "https://github.com/wp-cli/php-cli-tools.git",
                "reference": "6d231e5538b2c0db909b2cb49d30a45faf20069a"
            },
            "dist": {
                "type": "zip",
                "url": "https://api.github.com/repos/wp-cli/php-cli-tools/zipball/6d231e5538b2c0db909b2cb49d30a45faf20069a",
                "reference": "6d231e5538b2c0db909b2cb49d30a45faf20069a",
                "shasum": ""
            },
            "require": {
                "php": ">= 5.3.0"
            },
            "type": "library",
            "autoload": {
                "psr-0": {
                    "cli": "lib/"
                },
                "files": [
                    "lib/cli/cli.php"
                ]
            },
            "notification-url": "https://packagist.org/downloads/",
            "license": [
                "MIT"
            ],
            "authors": [
                {
                    "name": "James Logsdon",
                    "email": "jlogsdon@php.net",
                    "role": "Developer"
                },
                {
                    "name": "Daniel Bachhuber",
                    "email": "daniel@handbuilt.co",
                    "role": "Maintainer"
                }
            ],
            "description": "Console utilities for PHP",
            "homepage": "http://github.com/wp-cli/php-cli-tools",
            "keywords": [
                "cli",
                "console"
            ],
            "time": "2017-02-15T12:17:55+00:00"
        },
        {
            "name": "wp-cli/rewrite-command",
            "version": "v1.0.1",
            "source": {
                "type": "git",
                "url": "https://github.com/wp-cli/rewrite-command.git",
                "reference": "fe4067a3d64359c171306bc7757ec333f409b8d1"
            },
            "dist": {
                "type": "zip",
                "url": "https://api.github.com/repos/wp-cli/rewrite-command/zipball/fe4067a3d64359c171306bc7757ec333f409b8d1",
                "reference": "fe4067a3d64359c171306bc7757ec333f409b8d1",
                "shasum": ""
            },
            "require-dev": {
                "behat/behat": "~2.5",
                "wp-cli/wp-cli": "*"
            },
            "type": "wp-cli-package",
            "extra": {
                "branch-alias": {
                    "dev-master": "1.x-dev"
                },
                "commands": [
                    "rewrite flush",
                    "rewrite list",
                    "rewrite structure"
                ],
                "bundled": true
            },
            "autoload": {
                "psr-4": {
                    "": "src/"
                },
                "files": [
                    "rewrite-command.php"
                ]
            },
            "notification-url": "https://packagist.org/downloads/",
            "license": [
                "MIT"
            ],
            "authors": [
                {
                    "name": "Daniel Bachhuber",
                    "email": "daniel@runcommand.io",
                    "homepage": "https://runcommand.io"
                }
            ],
            "description": "Manage rewrite rules.",
            "homepage": "https://github.com/wp-cli/rewrite-command",
            "time": "2017-05-30T19:40:20+00:00"
        },
        {
            "name": "wp-cli/role-command",
            "version": "v1.0.1",
            "source": {
                "type": "git",
                "url": "https://github.com/wp-cli/role-command.git",
                "reference": "fd90b81e85b4d66f47cb3ec51fd1cf27e8bc4a5f"
            },
            "dist": {
                "type": "zip",
                "url": "https://api.github.com/repos/wp-cli/role-command/zipball/fd90b81e85b4d66f47cb3ec51fd1cf27e8bc4a5f",
                "reference": "fd90b81e85b4d66f47cb3ec51fd1cf27e8bc4a5f",
                "shasum": ""
            },
            "require-dev": {
                "behat/behat": "~2.5",
                "wp-cli/wp-cli": "*"
            },
            "type": "wp-cli-package",
            "extra": {
                "branch-alias": {
                    "dev-master": "1.x-dev"
                },
                "commands": [
                    "role create",
                    "role delete",
                    "role exists",
                    "role list",
                    "role reset",
                    "cap add",
                    "cap list",
                    "cap remove"
                ],
                "bundled": true
            },
            "autoload": {
                "psr-4": {
                    "": "src/"
                },
                "files": [
                    "role-command.php"
                ]
            },
            "notification-url": "https://packagist.org/downloads/",
            "license": [
                "MIT"
            ],
            "authors": [
                {
                    "name": "Daniel Bachhuber",
                    "email": "daniel@runcommand.io",
                    "homepage": "https://runcommand.io"
                }
            ],
            "description": "Manage user roles and capabilities.",
            "homepage": "https://github.com/wp-cli/role-command",
            "time": "2017-05-30T21:23:36+00:00"
        },
        {
            "name": "wp-cli/scaffold-command",
            "version": "v1.0.4",
            "source": {
                "type": "git",
                "url": "https://github.com/wp-cli/scaffold-command.git",
                "reference": "8015b662c232565d86962894618e38b5e5d43de1"
            },
            "dist": {
                "type": "zip",
                "url": "https://api.github.com/repos/wp-cli/scaffold-command/zipball/8015b662c232565d86962894618e38b5e5d43de1",
                "reference": "8015b662c232565d86962894618e38b5e5d43de1",
                "shasum": ""
            },
            "require-dev": {
                "behat/behat": "~2.5",
                "wp-cli/wp-cli": "*"
            },
            "type": "wp-cli-package",
            "extra": {
                "branch-alias": {
                    "dev-master": "1.x-dev"
                },
                "commands": [
                    "scaffold",
                    "scaffold _s",
                    "scaffold child-theme",
                    "scaffold plugin",
                    "scaffold plugin-tests",
                    "scaffold post-type",
                    "scaffold taxonomy",
                    "scaffold theme-tests"
                ],
                "bundled": true
            },
            "autoload": {
                "psr-4": {
                    "": "src/"
                },
                "files": [
                    "scaffold-command.php"
                ]
            },
            "notification-url": "https://packagist.org/downloads/",
            "license": [
                "MIT"
            ],
            "authors": [
                {
                    "name": "Daniel Bachhuber",
                    "email": "daniel@runcommand.io",
                    "homepage": "https://runcommand.io"
                }
            ],
            "description": "Generate code for post types, taxonomies, plugins, child themes, etc.",
            "homepage": "https://github.com/wp-cli/scaffold-command",
            "time": "2017-05-30T21:18:58+00:00"
        },
        {
            "name": "wp-cli/search-replace-command",
            "version": "v1.0.1",
            "source": {
                "type": "git",
                "url": "https://github.com/wp-cli/search-replace-command.git",
                "reference": "8db332d052dc24c955f582ba4dce5f5f7064d7e8"
            },
            "dist": {
                "type": "zip",
                "url": "https://api.github.com/repos/wp-cli/search-replace-command/zipball/8db332d052dc24c955f582ba4dce5f5f7064d7e8",
                "reference": "8db332d052dc24c955f582ba4dce5f5f7064d7e8",
                "shasum": ""
            },
            "require": {
                "wp-cli/wp-cli": "*"
            },
            "require-dev": {
                "behat/behat": "~2.5"
            },
            "type": "wp-cli-package",
            "extra": {
                "branch-alias": {
                    "dev-master": "1.x-dev"
                },
                "commands": [
                    "search-replace"
                ],
                "bundled": true
            },
            "autoload": {
                "psr-4": {
                    "": "src/",
                    "WP_CLI\\": "src/WP_CLI"
                },
                "files": [
                    "search-replace-command.php"
                ]
            },
            "notification-url": "https://packagist.org/downloads/",
            "license": [
                "MIT"
            ],
            "authors": [
                {
                    "name": "Daniel Bachhuber",
                    "email": "daniel@runcommand.io",
                    "homepage": "https://runcommand.io"
                }
            ],
            "description": "Search/replace strings in the database.",
            "homepage": "https://github.com/wp-cli/search-replace-command",
            "time": "2017-05-30T19:40:57+00:00"
        },
        {
            "name": "wp-cli/server-command",
            "version": "v1.0.5",
            "source": {
                "type": "git",
                "url": "https://github.com/wp-cli/server-command.git",
                "reference": "fb8f7e048b9d7a29d99e019c0a33a71542a856c9"
            },
            "dist": {
                "type": "zip",
                "url": "https://api.github.com/repos/wp-cli/server-command/zipball/fb8f7e048b9d7a29d99e019c0a33a71542a856c9",
                "reference": "fb8f7e048b9d7a29d99e019c0a33a71542a856c9",
                "shasum": ""
            },
            "require": {
                "wp-cli/wp-cli": "*"
            },
            "require-dev": {
                "behat/behat": "~2.5"
            },
            "type": "wp-cli-package",
            "extra": {
                "branch-alias": {
                    "dev-master": "1.x-dev"
                },
                "commands": [
                    "server"
                ],
                "bundled": true
            },
            "autoload": {
                "psr-4": {
                    "": "src/"
                },
                "files": [
                    "server-command.php"
                ]
            },
            "notification-url": "https://packagist.org/downloads/",
            "license": [
                "MIT"
            ],
            "authors": [
                {
                    "name": "Daniel Bachhuber",
                    "email": "daniel@runcommand.io",
                    "homepage": "https://runcommand.io"
                }
            ],
            "description": "Launch PHP's built-in web server for this specific WordPress installation.",
            "homepage": "https://github.com/wp-cli/server-command",
            "time": "2017-05-30T19:41:53+00:00"
        },
        {
            "name": "wp-cli/shell-command",
            "version": "v1.0.1",
            "source": {
                "type": "git",
                "url": "https://github.com/wp-cli/shell-command.git",
                "reference": "827ccfe2eceda7a75e9b244e0044fb6f7aac52f5"
            },
            "dist": {
                "type": "zip",
                "url": "https://api.github.com/repos/wp-cli/shell-command/zipball/827ccfe2eceda7a75e9b244e0044fb6f7aac52f5",
                "reference": "827ccfe2eceda7a75e9b244e0044fb6f7aac52f5",
                "shasum": ""
            },
            "require": {
                "wp-cli/wp-cli": "*"
            },
            "require-dev": {
                "behat/behat": "~2.5"
            },
            "type": "wp-cli-package",
            "extra": {
                "branch-alias": {
                    "dev-master": "1.x-dev"
                },
                "commands": [
                    "shell"
                ],
                "bundled": true
            },
            "autoload": {
                "psr-4": {
                    "": "src/",
                    "WP_CLI\\": "src/WP_CLI"
                },
                "files": [
                    "shell-command.php"
                ]
            },
            "notification-url": "https://packagist.org/downloads/",
            "license": [
                "MIT"
            ],
            "authors": [
                {
                    "name": "Daniel Bachhuber",
                    "email": "daniel@runcommand.io",
                    "homepage": "https://runcommand.io"
                }
            ],
            "description": "Interactive PHP console.",
            "homepage": "https://github.com/wp-cli/shell-command",
            "time": "2017-05-30T19:43:29+00:00"
        },
        {
            "name": "wp-cli/super-admin-command",
            "version": "v1.0.1",
            "source": {
                "type": "git",
                "url": "https://github.com/wp-cli/super-admin-command.git",
                "reference": "3dc1bfc6bef14e11ff33ef691892b1ad1610d128"
            },
            "dist": {
                "type": "zip",
                "url": "https://api.github.com/repos/wp-cli/super-admin-command/zipball/3dc1bfc6bef14e11ff33ef691892b1ad1610d128",
                "reference": "3dc1bfc6bef14e11ff33ef691892b1ad1610d128",
                "shasum": ""
            },
            "require-dev": {
                "behat/behat": "~2.5",
                "wp-cli/wp-cli": "*"
            },
            "type": "wp-cli-package",
            "extra": {
                "branch-alias": {
                    "dev-master": "1.x-dev"
                },
                "commands": [
                    "super-admin add",
                    "super-admin list",
                    "super-admin remove"
                ],
                "bundled": true
            },
            "autoload": {
                "psr-4": {
                    "": "src/"
                },
                "files": [
                    "super-admin-command.php"
                ]
            },
            "notification-url": "https://packagist.org/downloads/",
            "license": [
                "MIT"
            ],
            "authors": [
                {
                    "name": "Daniel Bachhuber",
                    "email": "daniel@runcommand.io",
                    "homepage": "https://runcommand.io"
                }
            ],
            "description": "Manage super admins on WordPress multisite.",
            "homepage": "https://github.com/wp-cli/super-admin-command",
            "time": "2017-05-30T19:44:45+00:00"
        },
        {
            "name": "wp-cli/widget-command",
            "version": "v1.0.1",
            "source": {
                "type": "git",
                "url": "https://github.com/wp-cli/widget-command.git",
                "reference": "68b5955a7a18d568f69775decbd79ebfbe691d3e"
            },
            "dist": {
                "type": "zip",
                "url": "https://api.github.com/repos/wp-cli/widget-command/zipball/68b5955a7a18d568f69775decbd79ebfbe691d3e",
                "reference": "68b5955a7a18d568f69775decbd79ebfbe691d3e",
                "shasum": ""
            },
            "require-dev": {
                "behat/behat": "~2.5",
                "wp-cli/wp-cli": "*"
            },
            "type": "wp-cli-package",
            "extra": {
                "branch-alias": {
                    "dev-master": "1.x-dev"
                },
                "commands": [
                    "widget add",
                    "widget deactivate",
                    "widget delete",
                    "widget list",
                    "widget move",
                    "widget reset",
                    "widget update",
                    "sidebar list"
                ],
                "bundled": true
            },
            "autoload": {
                "psr-4": {
                    "": "src/"
                },
                "files": [
                    "widget-command.php"
                ]
            },
            "notification-url": "https://packagist.org/downloads/",
            "license": [
                "MIT"
            ],
            "authors": [
                {
                    "name": "Daniel Bachhuber",
                    "email": "daniel@runcommand.io",
                    "homepage": "https://runcommand.io"
                }
            ],
            "description": "Manage widgets and sidebars.",
            "homepage": "https://github.com/wp-cli/widget-command",
            "time": "2017-05-30T21:14:12+00:00"
        },
        {
            "name": "wp-cli/wp-cli",
            "version": "v1.2.1",
            "source": {
                "type": "git",
                "url": "https://github.com/wp-cli/wp-cli.git",
                "reference": "9a9b6a63e08e7827669677faa97312972c0f1da2"
            },
            "dist": {
                "type": "zip",
                "url": "https://api.github.com/repos/wp-cli/wp-cli/zipball/9a9b6a63e08e7827669677faa97312972c0f1da2",
                "reference": "9a9b6a63e08e7827669677faa97312972c0f1da2",
                "shasum": ""
            },
            "require": {
                "composer/composer": "^1.2.0",
                "composer/semver": "~1.0",
                "mustache/mustache": "~2.4",
                "php": ">=5.3.29",
                "ramsey/array_column": "~1.1",
                "rmccue/requests": "~1.6",
                "symfony/config": "^2.7|^3.0",
                "symfony/console": "^2.7|^3.0",
                "symfony/debug": "^2.7|^3.0",
                "symfony/dependency-injection": "^2.7|^3.0",
                "symfony/event-dispatcher": "^2.7|^3.0",
                "symfony/filesystem": "^2.7|^3.0",
                "symfony/finder": "^2.7|^3.0",
                "symfony/process": "^2.1|^3.0",
                "symfony/translation": "^2.7|^3.0",
                "symfony/yaml": "^2.7|^3.0",
                "wp-cli/autoload-splitter": "^0.1",
                "wp-cli/cache-command": "^1.0",
                "wp-cli/checksum-command": "^1.0",
                "wp-cli/config-command": "^1.0",
                "wp-cli/core-command": "^1.0",
                "wp-cli/cron-command": "^1.0",
                "wp-cli/db-command": "^1.0",
                "wp-cli/entity-command": "^1.0",
                "wp-cli/eval-command": "^1.0",
                "wp-cli/export-command": "^1.0",
                "wp-cli/extension-command": "^1.0",
                "wp-cli/import-command": "^1.0",
                "wp-cli/language-command": "^1.0",
                "wp-cli/media-command": "^1.0",
                "wp-cli/mustangostang-spyc": "^0.6.3",
                "wp-cli/package-command": "^1.0",
                "wp-cli/php-cli-tools": "~0.11.2",
                "wp-cli/rewrite-command": "^1.0",
                "wp-cli/role-command": "^1.0",
                "wp-cli/scaffold-command": "^1.0",
                "wp-cli/search-replace-command": "^1.0",
                "wp-cli/server-command": "^1.0",
                "wp-cli/shell-command": "^1.0",
                "wp-cli/super-admin-command": "^1.0",
                "wp-cli/widget-command": "^1.0"
            },
            "require-dev": {
                "behat/behat": "2.5.*",
                "phpunit/phpunit": "3.7.*",
                "pyrech/composer-changelogs": "dev-php53 as 1.5.1",
                "roave/security-advisories": "dev-master"
            },
            "suggest": {
                "psy/psysh": "Enhanced `wp shell` functionality"
            },
            "bin": [
                "bin/wp.bat",
                "bin/wp"
            ],
            "type": "library",
            "extra": {
                "autoload-splitter": {
                    "splitter-logic": "WP_CLI\\AutoloadSplitter",
                    "splitter-location": "php/WP_CLI/AutoloadSplitter.php",
                    "split-target-prefix-true": "autoload_commands",
                    "split-target-prefix-false": "autoload_framework"
                }
            },
            "autoload": {
                "psr-0": {
                    "WP_CLI": "php"
                },
                "psr-4": {
                    "": "php/commands/src"
                }
            },
            "notification-url": "https://packagist.org/downloads/",
            "license": [
                "MIT"
            ],
            "description": "A command line interface for WordPress",
            "homepage": "http://wp-cli.org",
            "keywords": [
                "cli",
                "wordpress"
            ],
            "time": "2017-06-06T12:14:53+00:00"
        },
        {
            "name": "xamin/handlebars.php",
            "version": "v0.10.4",
            "source": {
                "type": "git",
                "url": "https://github.com/XaminProject/handlebars.php.git",
                "reference": "b85cee07eae96db0e1eec224ca90f5ce1e4d857a"
            },
            "dist": {
                "type": "zip",
                "url": "https://api.github.com/repos/XaminProject/handlebars.php/zipball/b85cee07eae96db0e1eec224ca90f5ce1e4d857a",
                "reference": "b85cee07eae96db0e1eec224ca90f5ce1e4d857a",
                "shasum": ""
            },
            "require-dev": {
                "phpunit/phpunit": "~4.4",
                "squizlabs/php_codesniffer": "~1.5"
            },
            "type": "library",
            "autoload": {
                "psr-0": {
                    "Handlebars": "src/"
                }
            },
            "notification-url": "https://packagist.org/downloads/",
            "license": [
                "MIT"
            ],
            "authors": [
                {
                    "name": "fzerorubigd",
                    "email": "fzerorubigd@gmail.com"
                },
                {
                    "name": "Behrooz Shabani (everplays)",
                    "email": "everplays@gmail.com"
                }
            ],
            "description": "Handlebars processor for php",
            "homepage": "https://github.com/XaminProject/handlebars.php",
            "time": "2016-12-12T13:51:02+00:00"
        }
    ],
    "packages-dev": [
        {
            "name": "mikey179/vfsStream",
            "version": "v1.6.4",
            "source": {
                "type": "git",
                "url": "https://github.com/mikey179/vfsStream.git",
                "reference": "0247f57b2245e8ad2e689d7cee754b45fbabd592"
            },
            "dist": {
                "type": "zip",
                "url": "https://api.github.com/repos/mikey179/vfsStream/zipball/0247f57b2245e8ad2e689d7cee754b45fbabd592",
                "reference": "0247f57b2245e8ad2e689d7cee754b45fbabd592",
                "shasum": ""
            },
            "require": {
                "php": ">=5.3.0"
            },
            "require-dev": {
                "phpunit/phpunit": "~4.5"
            },
            "type": "library",
            "extra": {
                "branch-alias": {
                    "dev-master": "1.6.x-dev"
                }
            },
            "autoload": {
                "psr-0": {
                    "org\\bovigo\\vfs\\": "src/main/php"
                }
            },
            "notification-url": "https://packagist.org/downloads/",
            "license": [
                "BSD-3-Clause"
            ],
            "authors": [
                {
                    "name": "Frank Kleine",
                    "homepage": "http://frankkleine.de/",
                    "role": "Developer"
                }
            ],
            "description": "Virtual file system to mock the real file system in unit tests.",
            "homepage": "http://vfs.bovigo.org/",
            "time": "2016-07-18T14:02:57+00:00"
        },
        {
            "name": "ofbeaton/console-tester",
            "version": "1.1.0",
            "source": {
                "type": "git",
                "url": "https://github.com/ofbeaton/console-tester.git",
                "reference": "a619187a1837bfcc97e8d8cd2545d38a210b4e09"
            },
            "dist": {
                "type": "zip",
                "url": "https://api.github.com/repos/ofbeaton/console-tester/zipball/a619187a1837bfcc97e8d8cd2545d38a210b4e09",
                "reference": "a619187a1837bfcc97e8d8cd2545d38a210b4e09",
                "shasum": ""
            },
            "require": {
                "php": ">=5.4",
                "symfony/console": "~2.3"
            },
            "require-dev": {
                "humbug/humbug": "dev-master",
                "mayflower/php-codebrowser": "~1.1",
                "phing/phing": "~2.10",
                "phpunit/phpunit": "~4.0",
                "squizlabs/php_codesniffer": "~2.3"
            },
            "type": "library",
            "extra": {
                "branch-alias": {
                    "dev-master": "1.0-dev"
                }
            },
            "autoload": {
                "psr-4": {
                    "Ofbeaton\\Console\\Tester\\": "src"
                }
            },
            "notification-url": "https://packagist.org/downloads/",
            "license": [
                "MIT"
            ],
            "authors": [
                {
                    "name": "Finlay Beaton",
                    "email": "ofbeaton@gmail.com"
                },
                {
                    "name": "of Beaton Community",
                    "homepage": "https://github.com/ofbeaton/console-tester/graphs/contributors"
                }
            ],
            "description": "Symfony Console Question Helper Tester",
            "homepage": "https://github.com/ofbeaton/console-tester",
            "keywords": [
                "command",
                "console",
                "helper",
                "input",
                "question",
                "symfony"
            ],
            "time": "2015-05-22T20:27:42+00:00"
        },
        {
            "name": "site5/phantoman",
            "version": "v1.1.7",
            "source": {
                "type": "git",
                "url": "https://github.com/grantlucas/phantoman.git",
                "reference": "f65d26d3311e44380692cb0255b95181743f69f2"
            },
            "dist": {
                "type": "zip",
                "url": "https://api.github.com/repos/grantlucas/phantoman/zipball/f65d26d3311e44380692cb0255b95181743f69f2",
                "reference": "f65d26d3311e44380692cb0255b95181743f69f2",
                "shasum": ""
            },
            "require": {
                "codeception/codeception": "^2.1",
                "php": ">=5.4.0"
            },
            "suggest": {
                "jakoch/phantomjs-installer": "Automatically installs PhantomJS locally to your project."
            },
            "type": "library",
            "autoload": {
                "psr-4": {
                    "Codeception\\Extension\\": "src/"
                }
            },
            "notification-url": "https://packagist.org/downloads/",
            "license": [
                "MIT"
            ],
            "authors": [
                {
                    "name": "Grant Lucas",
                    "email": "contact@grantlucas.com"
                }
            ],
            "description": "The Codeception extension for automatically starting and stopping PhantomJS when running tests.",
            "homepage": "https://github.com/grantlucas/phantoman",
            "keywords": [
                "codeception",
                "extension",
                "headless",
                "phantomjs"
            ],
            "time": "2016-09-15T14:35:04+00:00"
        }
    ],
    "aliases": [],
    "minimum-stability": "stable",
    "stability-flags": [],
    "prefer-stable": true,
    "prefer-lowest": false,
    "platform": [],
    "platform-dev": []
}<|MERGE_RESOLUTION|>--- conflicted
+++ resolved
@@ -1991,18 +1991,6 @@
         },
         {
             "name": "phpunit/phpunit",
-<<<<<<< HEAD
-            "version": "6.2.1",
-            "source": {
-                "type": "git",
-                "url": "https://github.com/sebastianbergmann/phpunit.git",
-                "reference": "16999a1e9a8a25d68f0ab8cc8ab818b043ad5374"
-            },
-            "dist": {
-                "type": "zip",
-                "url": "https://api.github.com/repos/sebastianbergmann/phpunit/zipball/16999a1e9a8a25d68f0ab8cc8ab818b043ad5374",
-                "reference": "16999a1e9a8a25d68f0ab8cc8ab818b043ad5374",
-=======
             "version": "6.2.2",
             "source": {
                 "type": "git",
@@ -2013,7 +2001,6 @@
                 "type": "zip",
                 "url": "https://api.github.com/repos/sebastianbergmann/phpunit/zipball/f2786490399836d2a544a34785c4a8d3ab32cf0e",
                 "reference": "f2786490399836d2a544a34785c4a8d3ab32cf0e",
->>>>>>> 3f458f29
                 "shasum": ""
             },
             "require": {
@@ -2084,11 +2071,7 @@
                 "testing",
                 "xunit"
             ],
-<<<<<<< HEAD
-            "time": "2017-06-02T12:24:37+00:00"
-=======
             "time": "2017-06-13T14:07:07+00:00"
->>>>>>> 3f458f29
         },
         {
             "name": "phpunit/phpunit-mock-objects",
